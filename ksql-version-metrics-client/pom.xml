<?xml version="1.0" encoding="UTF-8"?>
<!--
  ~ Copyright 2018 Confluent Inc.
  ~
  ~ Licensed under the Confluent Community License (the "License"); you may not use
  ~ this file except in compliance with the License.  You may obtain a copy of the
  ~ License at
  ~
  ~ http://www.confluent.io/confluent-community-license
  ~
  ~ Unless required by applicable law or agreed to in writing, software
  ~ distributed under the License is distributed on an "AS IS" BASIS, WITHOUT
  ~ WARRANTIES OF ANY KIND, either express or implied.  See the License for the
  ~ specific language governing permissions and limitations under the License.
  -->

<project xmlns="http://maven.apache.org/POM/4.0.0"
         xmlns:xsi="http://www.w3.org/2001/XMLSchema-instance"
         xsi:schemaLocation="http://maven.apache.org/POM/4.0.0 http://maven.apache.org/xsd/maven-4.0.0.xsd">
    <modelVersion>4.0.0</modelVersion>

    <parent>
        <groupId>io.confluent.ksql</groupId>
        <artifactId>ksql-parent</artifactId>
        <version>5.3.3-SNAPSHOT</version>
    </parent>

    <artifactId>ksql-version-metrics-client</artifactId>

    <dependencies>

        <dependency>
            <groupId>io.confluent.support</groupId>
            <artifactId>support-metrics-common</artifactId>
        </dependency>

        <dependency>
            <groupId>io.confluent.ksql</groupId>
            <artifactId>ksql-common</artifactId>
        </dependency>

        <dependency>
            <groupId>com.fasterxml.jackson.core</groupId>
            <artifactId>jackson-databind</artifactId>
        </dependency>

        <dependency>
            <groupId>io.confluent.ksql</groupId>
            <artifactId>ksql-engine</artifactId>
        </dependency>

        <!-- Required for running tests -->

        <dependency>
            <groupId>io.confluent.ksql</groupId>
            <artifactId>ksql-test-util</artifactId>
            <version>${project.version}</version>
            <scope>test</scope>
        </dependency>

        <dependency>
            <groupId>org.mock-server</groupId>
            <artifactId>mockserver-netty</artifactId>
            <version>3.10.4</version>
            <scope>test</scope>
            <exclusions>
                <exclusion>
                    <groupId>ch.qos.logback</groupId>
                    <artifactId>logback-classic</artifactId>
                </exclusion>
            </exclusions>
        </dependency>

        <dependency>
            <groupId>org.mock-server</groupId>
            <artifactId>mockserver-client-java</artifactId>
            <version>3.10.4</version>
            <scope>test</scope>
            <exclusions>
                <exclusion>
                    <groupId>ch.qos.logback</groupId>
                    <artifactId>logback-classic</artifactId>
                </exclusion>
            </exclusions>
        </dependency>

    </dependencies>

    <build>
        <plugins>
            <plugin>
                <groupId>org.apache.maven.plugins</groupId>
                <artifactId>maven-compiler-plugin</artifactId>
<<<<<<< HEAD
                <configuration>
                    <compilerArgs>
                        <arg>-Xlint:all,-serial,-unchecked,-rawtypes</arg>
                        <arg>-Werror</arg>
                    </compilerArgs>
                </configuration>
=======
                <executions>
                    <execution>
                        <id>compile</id>
                        <phase>process-sources</phase>
                        <goals>
                            <goal>compile</goal>
                        </goals>
                        <configuration>
                            <compilerArgs>
                                <arg>-Xlint:all,-options,-path,-unchecked</arg>
                                <arg>-Werror</arg>
                            </compilerArgs>
                        </configuration>
                    </execution>
                    <execution>
                        <id>test-compile</id>
                        <phase>process-test-sources</phase>
                        <goals>
                            <goal>testCompile</goal>
                        </goals>
                        <configuration>
                            <compilerArgs>
                                <arg>-Xlint:all,-options,-path,-unchecked</arg>
                            </compilerArgs>
                        </configuration>
                    </execution>
                </executions>
>>>>>>> fbe92f0a
            </plugin>

            <plugin>
                <groupId>org.apache.avro</groupId>
                <artifactId>avro-maven-plugin</artifactId>
                <version>${avro.version}</version>
                <executions>
                    <execution>
                        <phase>generate-sources</phase>
                        <goals>
                            <goal>schema</goal>
                        </goals>
                        <configuration>
                            <sourceDirectory>${project.basedir}/src/main/avro/</sourceDirectory>
                            <testSourceDirectory>${project.basedir}/src/test/</testSourceDirectory>
                            <stringType>String</stringType>
                        </configuration>
                    </execution>
                </executions>
            </plugin>
        </plugins>
    </build>
</project><|MERGE_RESOLUTION|>--- conflicted
+++ resolved
@@ -91,14 +91,12 @@
             <plugin>
                 <groupId>org.apache.maven.plugins</groupId>
                 <artifactId>maven-compiler-plugin</artifactId>
-<<<<<<< HEAD
                 <configuration>
                     <compilerArgs>
                         <arg>-Xlint:all,-serial,-unchecked,-rawtypes</arg>
                         <arg>-Werror</arg>
                     </compilerArgs>
                 </configuration>
-=======
                 <executions>
                     <execution>
                         <id>compile</id>
@@ -126,7 +124,6 @@
                         </configuration>
                     </execution>
                 </executions>
->>>>>>> fbe92f0a
             </plugin>
 
             <plugin>
