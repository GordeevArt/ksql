--- conflicted
+++ resolved
@@ -4,18 +4,8 @@
 
 KSQL is the streaming SQL engine for Apache Kafka.
 
-<<<<<<< HEAD
-KSQL makes it easy to read, write, and process streaming data in real-time, at scale, using SQL-like semantics. It offers an easy way to express stream processing transformations as an alternative to writing an application in a programming language such as Java or Python.
-
-KSQL provides powerful stream processing capabilities such as filtering, transformations, joins, aggregations, event-time windowing, and more.  It is open-source (Apache 2.0 licensed), elastic, scalable, distributed, andfault-tolerant.
-
-Watch a [screencast of the KSQL demo](https://youtu.be/A45uRzJiv7I) on YouTube.
-<a href="https://youtu.be/A45uRzJiv7I" target="_blank"><img src="screencast.jpg" alt="KSQL screencast"></a></p>
-=======
 Click here to watch a screencast of the KSQL demo on YouTube.
 <a href="https://www.youtube.com/watch?v=illEpCOcCVg" target="_blank"><img src="screencast.jpg" alt="KSQL screencast"></a></p>
->>>>>>> 79190d53
-
 
 <a name="getting-started"></a>
 # Getting Started and Download
