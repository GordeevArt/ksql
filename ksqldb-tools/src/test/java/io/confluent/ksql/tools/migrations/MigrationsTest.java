/*
 * Copyright 2021 Confluent Inc.
 *
 * Licensed under the Confluent Community License (the "License"; you may not use
 * this file except in compliance with the License. You may obtain a copy of the
 * License at
 *
 * http://www.confluent.io/confluent-community-license
 *
 * Unless required by applicable law or agreed to in writing, software
 * distributed under the License is distributed on an "AS IS" BASIS, WITHOUT
 * WARRANTIES OF ANY KIND, either express or implied.  See the License for the
 * specific language governing permissions and limitations under the License.
 */

package io.confluent.ksql.tools.migrations;

import static io.confluent.ksql.test.util.AssertEventually.assertThatEventually;
import static io.confluent.ksql.util.KsqlConfig.KSQL_STREAMS_PREFIX;
import static org.hamcrest.MatcherAssert.assertThat;
import static org.hamcrest.Matchers.containsInAnyOrder;
import static org.hamcrest.Matchers.containsString;
import static org.hamcrest.Matchers.hasItem;
import static org.hamcrest.Matchers.hasSize;
import static org.hamcrest.Matchers.instanceOf;
import static org.hamcrest.Matchers.is;
import static org.junit.Assert.assertFalse;
import static org.junit.Assert.assertNull;
import static org.junit.Assert.assertTrue;
import static org.mockito.Mockito.atLeastOnce;
import static org.mockito.Mockito.verify;

import com.github.rvesse.airline.Cli;
import com.google.common.collect.ImmutableMap;
import io.confluent.common.utils.IntegrationTest;
import io.confluent.ksql.integration.IntegrationTestHarness;
import io.confluent.ksql.integration.Retry;
import io.confluent.ksql.rest.entity.ConnectorList;
import io.confluent.ksql.rest.entity.FieldInfo;
import io.confluent.ksql.rest.entity.KsqlEntity;
import io.confluent.ksql.rest.entity.SourceDescription;
import io.confluent.ksql.rest.entity.SourceDescriptionEntity;
import io.confluent.ksql.rest.entity.SourceInfo;
import io.confluent.ksql.rest.entity.StreamedRow;
import io.confluent.ksql.rest.entity.StreamsList;
import io.confluent.ksql.rest.entity.TablesList;
import io.confluent.ksql.rest.entity.TypeList;
import io.confluent.ksql.rest.integration.RestIntegrationTestUtil;
import io.confluent.ksql.rest.server.ConnectExecutable;
import io.confluent.ksql.rest.server.KsqlRestConfig;
import io.confluent.ksql.rest.server.TestKsqlRestApp;
import io.confluent.ksql.test.util.secure.ServerKeyStore;
import io.confluent.ksql.tools.migrations.commands.BaseCommand;
import io.confluent.ksql.tools.migrations.util.MigrationsDirectoryUtil;
import java.io.File;
import java.io.FileOutputStream;
import java.io.IOException;
import java.io.OutputStreamWriter;
import java.io.PrintWriter;
import java.nio.charset.Charset;
import java.nio.charset.StandardCharsets;
import java.nio.file.Files;
import java.nio.file.Paths;
import java.util.Collections;
import java.util.List;
import java.util.Map;
import java.util.Optional;
import java.util.UUID;
import java.util.concurrent.TimeUnit;
import java.util.stream.Collectors;
import java.util.stream.Stream;
import kafka.zookeeper.ZooKeeperClientException;
import org.apache.kafka.common.config.SslConfigs;
import org.apache.kafka.connect.json.JsonConverter;
import org.apache.kafka.connect.runtime.rest.entities.ConnectorType;
import org.apache.kafka.connect.storage.StringConverter;
import org.apache.kafka.streams.StreamsConfig;
import org.apache.kafka.test.TestUtils;
import org.apache.log4j.AppenderSkeleton;
import org.apache.log4j.Logger;
import org.apache.log4j.spi.LoggingEvent;
import org.hamcrest.Description;
import org.hamcrest.Matcher;
import org.hamcrest.TypeSafeDiagnosingMatcher;
import org.junit.After;
import org.junit.AfterClass;
import org.junit.Before;
import org.junit.BeforeClass;
import org.junit.ClassRule;
import org.junit.Test;
import org.junit.experimental.categories.Category;
import org.junit.rules.RuleChain;
import org.junit.runner.RunWith;
import org.mockito.ArgumentCaptor;
import org.mockito.Captor;
import org.mockito.Mock;
import org.mockito.junit.MockitoJUnitRunner;

@RunWith(MockitoJUnitRunner.class)
@Category({IntegrationTest.class})
public class MigrationsTest {

  private static final IntegrationTestHarness TEST_HARNESS = IntegrationTestHarness.build();

  private static final ServerKeyStore SERVER_KEY_STORE = new ServerKeyStore();

  private static final TestKsqlRestApp REST_APP = TestKsqlRestApp
      .builder(TEST_HARNESS::kafkaBootstrapServers)
      .withProperty(KSQL_STREAMS_PREFIX + StreamsConfig.NUM_STREAM_THREADS_CONFIG, 1)
      .withBasicCredentials("username", "password")
      .withProperty(KsqlRestConfig.LISTENERS_CONFIG, "https://localhost:0,http://localhost:0")
      .withProperties(SERVER_KEY_STORE.keyStoreProps())
      .withProperty(KsqlRestConfig.KSQL_SSL_KEYSTORE_ALIAS_EXTERNAL_CONFIG,
          SERVER_KEY_STORE.getKeyAlias())
      .withProperty(KsqlRestConfig.KSQL_SSL_KEYSTORE_ALIAS_INTERNAL_CONFIG,
          SERVER_KEY_STORE.getKeyAlias())
      .withProperty(KsqlRestConfig.SSL_CLIENT_AUTHENTICATION_CONFIG,
          KsqlRestConfig.SSL_CLIENT_AUTHENTICATION_REQUIRED)
      .build();

  @ClassRule
  public static final RuleChain CHAIN = RuleChain
      .outerRule(Retry.of(3, ZooKeeperClientException.class, 3, TimeUnit.SECONDS))
      .around(TEST_HARNESS)
      .around(REST_APP);

  private static final Cli<BaseCommand> MIGRATIONS_CLI = new Cli<>(Migrations.class);

  private static final String MIGRATIONS_STREAM = "custom_migration_stream_name";
  private static final String MIGRATIONS_TABLE = "custom_migration_table_name";

  @Mock
  private AppenderSkeleton logAppender;
  @Captor
  private ArgumentCaptor<LoggingEvent> logCaptor;

  private static String configFilePath;

  private static ConnectExecutable CONNECT;

  @BeforeClass
  public static void setUpClass() throws Exception {

    final String testDir = Paths.get(TestUtils.tempDirectory().getAbsolutePath(), "migrations_integ_test").toString();
    createAndVerifyDirectoryStructure(testDir);

    configFilePath = Paths.get(testDir, MigrationsDirectoryUtil.MIGRATIONS_CONFIG_FILE).toString();

    final String keyStorePath = SERVER_KEY_STORE.keyStoreProps()
        .get(SslConfigs.SSL_KEYSTORE_LOCATION_CONFIG);
    final String keyStorePassword = SERVER_KEY_STORE.keyStoreProps()
        .get(SslConfigs.SSL_KEYSTORE_PASSWORD_CONFIG);
    final String keyPassword = SERVER_KEY_STORE.keyStoreProps()
        .get(SslConfigs.SSL_KEY_PASSWORD_CONFIG);
    final String keyAlias = SERVER_KEY_STORE.getKeyAlias();
    final String trustStorePath = SERVER_KEY_STORE.keyStoreProps()
        .get(SslConfigs.SSL_TRUSTSTORE_LOCATION_CONFIG);
    final String trustStorePassword = SERVER_KEY_STORE.keyStoreProps()
        .get(SslConfigs.SSL_TRUSTSTORE_PASSWORD_CONFIG);

    writeAdditionalConfigs(configFilePath, ImmutableMap.<String, String>builder()
        .put(MigrationConfig.KSQL_MIGRATIONS_STREAM_NAME, MIGRATIONS_STREAM)
        .put(MigrationConfig.KSQL_MIGRATIONS_TABLE_NAME, MIGRATIONS_TABLE)
        .put(MigrationConfig.KSQL_BASIC_AUTH_USERNAME, "username")
        .put(MigrationConfig.KSQL_BASIC_AUTH_PASSWORD, "password")
        .put(MigrationConfig.SSL_ALPN, "true")
        .put(MigrationConfig.SSL_KEYSTORE_LOCATION, keyStorePath)
        .put(MigrationConfig.SSL_KEYSTORE_PASSWORD, keyStorePassword)
        .put(MigrationConfig.SSL_KEY_PASSWORD, keyPassword)
        .put(MigrationConfig.SSL_KEY_ALIAS, keyAlias)
        .put(MigrationConfig.SSL_TRUSTSTORE_LOCATION, trustStorePath)
        .put(MigrationConfig.SSL_TRUSTSTORE_PASSWORD, trustStorePassword)
        .put(MigrationConfig.SSL_VERIFY_HOST, "true")
        .build());

    final String connectFilePath = Paths.get(testDir, "connect.properties").toString();

    writeAdditionalConfigs(connectFilePath, ImmutableMap.<String, String>builder()
        .put("bootstrap.servers", TEST_HARNESS.kafkaBootstrapServers())
        .put("group.id", UUID.randomUUID().toString())
        .put("key.converter", StringConverter.class.getName())
        .put("value.converter", JsonConverter.class.getName())
        .put("offset.storage.topic", "connect-offsets")
        .put("status.storage.topic", "connect-status")
        .put("config.storage.topic", "connect-config")
        .put("offset.storage.replication.factor", "1")
        .put("status.storage.replication.factor", "1")
        .put("config.storage.replication.factor", "1")
        .put("value.converter.schemas.enable", "false")
        .build()
    );

    CONNECT = ConnectExecutable.of(connectFilePath);
    CONNECT.startAsync();
  }

  @AfterClass
  public static void classTearDown() {
    CONNECT.shutdown();
    REST_APP.getPersistentQueries().forEach(str -> makeKsqlRequest("TERMINATE " + str + ";"));
  }

  @Before
  public void setUp() {
    initializeAndVerifyMetadataStreamAndTable(configFilePath);
    waitForMetadataTableReady();
  }

  @After
  public void tearDown() {
    cleanAndVerify(configFilePath);
  }

  @Test
  public void shouldApplyMigrationsAndDisplayInfo() throws Exception {
    shouldApplyMigrations();
    shouldDisplayInfo();
  }

  private void shouldApplyMigrations() throws Exception {
    // Given:
    createMigrationFile(
        1,
        "foo FOO fO0",
        configFilePath,
        "CREATE STREAM ${streamName} (A STRING) WITH (KAFKA_TOPIC='FOO', PARTITIONS=1, VALUE_FORMAT='JSON');\n" +
            "-- let's create some connectors!!!\n" +
            "CREATE SOURCE CONNECTOR C WITH ('connector.class'='org.apache.kafka.connect.tools.MockSourceConnector');\n" +
            "CREATE SINK CONNECTOR D WITH ('connector.class'='org.apache.kafka.connect.tools.MockSinkConnector', 'topics'='d');\n" +
            "CREATE TABLE blue (ID BIGINT PRIMARY KEY, A STRING) WITH (KAFKA_TOPIC='blue', PARTITIONS=1, VALUE_FORMAT='DELIMITED');" +
<<<<<<< HEAD
            "DROP TABLE blue;" +
            "DEFINE onlyDefinedInFile1 = 'nope';"
=======
            "drop TABLE blue;"
>>>>>>> f9966270
    );
    createMigrationFile(
        2,
        "bar_bar_BAR",
        configFilePath,
<<<<<<< HEAD
        "CREATE OR REPLACE STREAM ${streamName} (A STRING, B INT) WITH (KAFKA_TOPIC='FOO', PARTITIONS=1, VALUE_FORMAT='JSON');"
            + "ALTER STREAM ${streamName} ADD COLUMN C BIGINT;" +
            "/* add some '''data''' to FOO */" +
            "DEFINE variable = '50';" +
            "INSERT INTO FOO VALUES ('HELLO', ${variable}, -4325);" +
=======
        "CREATE OR REPLACE STREAM FOO (A STRING, B INT) WITH (KAFKA_TOPIC='FOO', PARTITIONS=1, VALUE_FORMAT='JSON');"
            + "ALTeR STREAM FOO ADD COLUMN C BIGINT;" +
            "/* add some '''data''' to FOO */" +
            "INsERT INTO FOO VALUES ('HELLO', 50, -4325);" +
>>>>>>> f9966270
            "INSERT INTO FOO (A) VALUES ('GOOD''BYE');" +
            "INSERT INTO ${streamName} (A) VALUES ('${onlyDefinedInFile1}--ha\nha');" +
            "INSERT INTO FOO (A) VALUES ('');" +
<<<<<<< HEAD
            "DEFINE variable = 'cool';" +
            "SET 'ksql.output.topic.name.prefix' = '${variable}';" +
=======
            "SeT 'ksql.output.topic.name.prefix' = 'cool';" +
>>>>>>> f9966270
            "CREATE STREAM `bar` AS SELECT CONCAT(A, 'woo''hoo') AS A FROM FOO;" +
            "UnSET 'ksql.output.topic.name.prefix';" +
            "CREATE STREAM CAR AS SELECT * FROM FOO;" +
            "DROP CONNECTOR D;" +
            "INSERT INTO `bar` SELECT A FROM CAR;" +
            "CREATE TYPE ADDRESS AS STRUCT<number INTEGER, street VARCHAR, city VARCHAR>;" +
            "DEFINE suffix = 'OMES';" +
            "DEFINE variable = 'H${suffix}';" +
            "CREATE STREAM ${variable} (ADDR ADDRESS) WITH (KAFKA_TOPIC='${variable}', PARTITIONS=1, VALUE_FORMAT='JSON');" +
            "UNDEFINE variable;" +
            "INSERT INTO HOMES VALUES (STRUCT(number := 123, street := 'sesame st', city := '${variable}'));" +
            "DROP TYPE ADDRESS;"
    );

    // When:
    final int applyStatus = MIGRATIONS_CLI.parse("--config-file", configFilePath, "apply", "-a", "-d", "streamName=FOO").runCommand();

    // Then:
    assertThat(applyStatus, is(0));

    verifyMigrationsApplied();
  }

  private void shouldDisplayInfo() {
    // Given:
    Logger.getRootLogger().addAppender(logAppender);

    try {
      // When:
      final int infoStatus = MIGRATIONS_CLI.parse("--config-file", configFilePath, "info").runCommand();

      // Then:
      assertThat(infoStatus, is(0));

      verify(logAppender, atLeastOnce()).doAppend(logCaptor.capture());
      final List<String> logMessages = logCaptor.getAllValues().stream()
          .map(LoggingEvent::getRenderedMessage)
          .collect(Collectors.toList());
      assertThat(logMessages, hasItem(containsString("Current migration version: 2")));
      assertThat(logMessages, hasItem(matchesRegex("-+\n" +
          " Version \\| Name        \\| State    \\| Previous Version \\| Started On\\s+\\| Completed On\\s+\\| Error Reason \n" +
          "-+\n" +
          " 1       \\| foo FOO fO0 \\| MIGRATED \\| <none>           \\| \\d{4}-\\d{2}-\\d{2} \\d{2}:\\d{2}:\\d{2}\\.\\d{3} \\S+ \\| \\d{4}-\\d{2}-\\d{2} \\d{2}:\\d{2}:\\d{2}\\.\\d{3} \\S+ \\| N/A          \n" +
          " 2       \\| bar bar BAR \\| MIGRATED \\| 1                \\| \\d{4}-\\d{2}-\\d{2} \\d{2}:\\d{2}:\\d{2}\\.\\d{3} \\S+ \\| \\d{4}-\\d{2}-\\d{2} \\d{2}:\\d{2}:\\d{2}\\.\\d{3} \\S+ \\| N/A          \n" +
          "-+\n"
      )));
    } finally {
      Logger.getRootLogger().removeAppender(logAppender);
    }
  }

  private static void verifyMigrationsApplied() {
    // verify sources were registered
    describeSource("FOO");
    final SourceDescription barDesc = describeSource("`bar`");
    final SourceDescription carDesc = describeSource("CAR");
    describeSource("HOMES");

    // verify that drop table worked
    assertTableCount(1); // this is the migration table

    // verify set/unset
    assertTrue(barDesc.getTopic().startsWith("cool"));
    assertFalse(carDesc.getTopic().startsWith("cool"));

    // verify version 1
    final List<StreamedRow> version1 = waitForNumRows(
        "SELECT * FROM " + MIGRATIONS_TABLE + " WHERE VERSION_KEY='1';",
        2);
    assertThat(version1.get(1).getRow().get().getColumns().get(1), is("1"));
    assertThat(version1.get(1).getRow().get().getColumns().get(2), is("foo FOO fO0"));
    assertThat(version1.get(1).getRow().get().getColumns().get(3), is("MIGRATED"));
    assertThat(version1.get(1).getRow().get().getColumns().get(7), is("<none>"));

    // verify version 2
    final List<StreamedRow> version2 = waitForNumRows(
        "SELECT * FROM " + MIGRATIONS_TABLE + " WHERE VERSION_KEY='CURRENT';",
        2);
    assertThat(version2.get(1).getRow().get().getColumns().get(1), is("2"));
    assertThat(version2.get(1).getRow().get().getColumns().get(2), is("bar bar BAR"));
    assertThat(version2.get(1).getRow().get().getColumns().get(3), is("MIGRATED"));
    assertThat(version2.get(1).getRow().get().getColumns().get(7), is("1"));

    // verify current
    final List<StreamedRow> current = waitForNumRows(
        "SELECT * FROM " + MIGRATIONS_TABLE + " WHERE VERSION_KEY='2';",
        2);
    assertThat(current.get(1).getRow().get().getColumns().get(1), is("2"));
    assertThat(current.get(1).getRow().get().getColumns().get(2), is("bar bar BAR"));
    assertThat(current.get(1).getRow().get().getColumns().get(3), is("MIGRATED"));
    assertThat(current.get(1).getRow().get().getColumns().get(7), is("1"));

    // verify foo
    final List<StreamedRow> foo = assertThatEventually(
        () -> makeKsqlQuery("SELECT * FROM FOO EMIT CHANGES LIMIT 4;"),
        hasSize(6)); // first row is a header, last row is a message saying "Limit Reached"
    assertThat(foo.get(1).getRow().get().getColumns().size(), is(3));
    assertThat(foo.get(1).getRow().get().getColumns().get(0), is("HELLO"));
    assertThat(foo.get(1).getRow().get().getColumns().get(1), is(50));
    assertThat(foo.get(1).getRow().get().getColumns().get(2), is(-4325));
    assertThat(foo.get(2).getRow().get().getColumns().get(0), is("GOOD'BYE"));
    assertNull(foo.get(2).getRow().get().getColumns().get(1));
    assertNull(foo.get(2).getRow().get().getColumns().get(2));
    assertThat(foo.get(3).getRow().get().getColumns().get(0), is("${onlyDefinedInFile1}--ha\nha"));
    assertThat(foo.get(4).getRow().get().getColumns().get(0), is(""));

    // verify bar
    final List<StreamedRow> bar = assertThatEventually(
        () -> makeKsqlQuery("SELECT * FROM `bar` EMIT CHANGES LIMIT 4;"),
        hasSize(6)); // first row is a header, last row is a message saying "Limit Reached"
    assertThat(bar.get(1).getRow().get().getColumns().get(0), is("HELLOwoo'hoo"));
    assertThat(bar.get(2).getRow().get().getColumns().get(0), is("GOOD'BYEwoo'hoo"));
    assertThat(bar.get(3).getRow().get().getColumns().get(0), is("${onlyDefinedInFile1}--ha\nhawoo'hoo"));
    assertThat(bar.get(4).getRow().get().getColumns().get(0), is("woo'hoo"));

    verifyConnector("C", true);
    assertConnectorCount(1); // verify D got dropped

    // verify homes
    final List<StreamedRow> homes = assertThatEventually(
        () -> makeKsqlQuery("SELECT * FROM HOMES EMIT CHANGES LIMIT 1;"),
        hasSize(3)); // first row is a header, last row is a message saying "Limit Reached"
    assertThat(homes.get(1).getRow().get().getColumns().size(), is(1));
    assertThat(homes.get(1).getRow().get().getColumns().get(0).toString(), is("{NUMBER=123, STREET=sesame st, CITY=${variable}}"));

    // verify type was dropped:
    assertTypeCount(0);
  }

  private static void createAndVerifyDirectoryStructure(final String testDir) throws Exception {
    // use `new-project` to create directory structure
    final int status = MIGRATIONS_CLI.parse("new-project", testDir, REST_APP.getHttpsListener().toString()).runCommand();
    assertThat(status, is(0));

    // verify root directory
    final File rootDir = new File(testDir);
    assertThat(rootDir.exists(), is(true));
    assertThat(rootDir.isDirectory(), is(true));

    // verify migrations directory
    final File migrationsDir = new File(Paths.get(testDir, MigrationsDirectoryUtil.MIGRATIONS_DIR).toString());
    assertThat(migrationsDir.exists(), is(true));
    assertThat(migrationsDir.isDirectory(), is(true));

    // verify config file
    final File configFile = new File(Paths.get(testDir, MigrationsDirectoryUtil.MIGRATIONS_CONFIG_FILE).toString());
    assertThat(configFile.exists(), is(true));
    assertThat(configFile.isDirectory(), is(false));

    // verify config file contents
    final List<String> lines = Files.readAllLines(configFile.toPath());
    assertThat(lines, hasSize(22));
    assertThat(lines.get(0), is(MigrationConfig.KSQL_SERVER_URL + "=" + REST_APP.getHttpsListener().toString()));
  }

  private static void writeAdditionalConfigs(final String path, final Map<String, String> additionalConfigs) throws Exception {
    try (PrintWriter out = new PrintWriter(new OutputStreamWriter(
        new FileOutputStream(path, true), StandardCharsets.UTF_8))) {
      for (Map.Entry<String, String> entry : additionalConfigs.entrySet()) {
        out.println(entry.getKey() + "=" + entry.getValue());
      }
    }
  }

  private static void initializeAndVerifyMetadataStreamAndTable(final String configFile) {
    // use `initialize-metadata` to create metadata stream and table
    final int status = MIGRATIONS_CLI.parse("--config-file", configFile, "initialize-metadata").runCommand();
    assertThat(status, is(0));

    // verify metadata stream
    final SourceDescription streamDesc = describeSource(MIGRATIONS_STREAM);
    assertThat(streamDesc.getType(), is("STREAM"));
    assertThat(streamDesc.getTopic(), is("default_ksql_" + MIGRATIONS_STREAM));
    assertThat(streamDesc.getKeyFormat(), is("KAFKA"));
    assertThat(streamDesc.getValueFormat(), is("JSON"));
    assertThat(streamDesc.getPartitions(), is(1));
    assertThat(streamDesc.getReplication(), is(1));
    assertThat(streamDesc.getFields(), containsInAnyOrder(
        fieldInfo("VERSION_KEY", "STRING", true),
        fieldInfo("VERSION", "STRING", false),
        fieldInfo("NAME", "STRING", false),
        fieldInfo("STATE", "STRING", false),
        fieldInfo("CHECKSUM", "STRING", false),
        fieldInfo("STARTED_ON", "STRING", false),
        fieldInfo("COMPLETED_ON", "STRING", false),
        fieldInfo("PREVIOUS", "STRING", false),
        fieldInfo("ERROR_REASON", "STRING", false)
    ));

    // verify metadata table
    final SourceDescription tableDesc = describeSource(MIGRATIONS_TABLE);
    assertThat(tableDesc.getType(), is("TABLE"));
    assertThat(tableDesc.getTopic(), is("default_ksql_" + MIGRATIONS_TABLE));
    assertThat(tableDesc.getKeyFormat(), is("KAFKA"));
    assertThat(tableDesc.getValueFormat(), is("JSON"));
    assertThat(tableDesc.getPartitions(), is(1));
    assertThat(tableDesc.getReplication(), is(1));
    assertThat(tableDesc.getFields(), containsInAnyOrder(
        fieldInfo("VERSION_KEY", "STRING", true),
        fieldInfo("VERSION", "STRING", false),
        fieldInfo("NAME", "STRING", false),
        fieldInfo("STATE", "STRING", false),
        fieldInfo("CHECKSUM", "STRING", false),
        fieldInfo("STARTED_ON", "STRING", false),
        fieldInfo("COMPLETED_ON", "STRING", false),
        fieldInfo("PREVIOUS", "STRING", false),
        fieldInfo("ERROR_REASON", "STRING", false)
    ));
  }

  private static void cleanAndVerify(final String configFile) {
    // Given:
    assertThat(sourceExists(MIGRATIONS_STREAM, false), is(true));
    assertThat(sourceExists(MIGRATIONS_TABLE, true), is(true));

    // When: use `destroy-metadata` to clean up metadata stream and table
    final int status = MIGRATIONS_CLI.parse("--config-file", configFile, "destroy-metadata").runCommand();
    assertThat(status, is(0));

    // Then:
    assertThatEventually(() -> sourceExists(MIGRATIONS_STREAM, false), is(false));
    assertThat(sourceExists(MIGRATIONS_TABLE, true), is(false));
  }

  private static boolean sourceExists(final String sourceName, final boolean isTable) {
    final String sourceType = isTable ? "TABLE" : "STREAM";
    final List<KsqlEntity> entities = makeKsqlRequest("LIST " + sourceType + "S;");
    assertThat(entities, hasSize(1));

    final Stream<String> names;
    if (isTable) {
      assertThat(entities.get(0), instanceOf(TablesList.class));
      names = ((TablesList) entities.get(0)).getTables().stream().map(SourceInfo.Table::getName);
    } else {
      assertThat(entities.get(0), instanceOf(StreamsList.class));
      names = ((StreamsList) entities.get(0)).getStreams().stream().map(SourceInfo.Stream::getName);
    }

    return names.anyMatch(n -> n.equalsIgnoreCase(sourceName));
  }

  private static void verifyConnector(final String connectorName, final boolean isSource) {
    final List<KsqlEntity> entities = assertThatEventually(
        () -> makeKsqlRequest("SHOW CONNECTORS;"), hasSize(1));
    assertThat(entities.get(0), instanceOf(ConnectorList.class));
    assertThat(((ConnectorList) entities.get(0)).getConnectors().size(), is(1));
    assertThat(((ConnectorList) entities.get(0)).getConnectors().get(0).getName(), is(connectorName));
    assertThat(((ConnectorList) entities.get(0)).getConnectors().get(0).getType() == ConnectorType.SOURCE, is(isSource));
  }

  private static SourceDescription describeSource(final String name) {
    final List<KsqlEntity> entities = assertThatEventually(
        () -> makeKsqlRequest("DESCRIBE " + name + ";"),
        hasSize(1));

    assertThat(entities.get(0), instanceOf(SourceDescriptionEntity.class));
    SourceDescriptionEntity entity = (SourceDescriptionEntity) entities.get(0);

    return entity.getSourceDescription();
  }

  private static void assertTableCount(final int count) {
    final List<KsqlEntity> entities = assertThatEventually(
        () -> makeKsqlRequest("LIST TABLES;"),
        hasSize(1));

    assertThat(entities.get(0), instanceOf(TablesList.class));
    TablesList entity = (TablesList) entities.get(0);
    assertThat(entity.getTables().size(), is(count));
  }

  private static void assertConnectorCount(final int count) {
    final List<KsqlEntity> entities = assertThatEventually(
        () -> makeKsqlRequest("LIST CONNECTORS;"),
        hasSize(1));

    assertThat(entities.get(0), instanceOf(ConnectorList.class));
    ConnectorList entity = (ConnectorList) entities.get(0);
    assertThat(entity.getConnectors().size(), is(count));
  }

  private static void assertTypeCount(final int count) {
    final List<KsqlEntity> entities = assertThatEventually(
        () -> makeKsqlRequest("LIST TYPES;"),
        hasSize(1));

    assertThat(entities.get(0), instanceOf(TypeList.class));
    TypeList entity = (TypeList) entities.get(0);
    assertThat(entity.getTypes().size(), is(count));
  }

  private static List<KsqlEntity> makeKsqlRequest(final String sql) {
    return RestIntegrationTestUtil.makeKsqlRequest(REST_APP, sql);
  }

  private static List<StreamedRow> makeKsqlQuery(final String sql) {
    return RestIntegrationTestUtil.makeQueryRequest(REST_APP, sql, Optional.empty());
  }

  private static Matcher<? super String> matchesRegex(final String regex) {
    return new TypeSafeDiagnosingMatcher<String>() {
      @Override
      protected boolean matchesSafely(
          final String actual,
          final Description mismatchDescription) {
        return actual.matches(regex);
      }

      @Override
      public void describeTo(final Description description) {
        description.appendText("matches regex: " + regex);
      }
    };
  }

  private static Matcher<? super FieldInfo> fieldInfo(
      final String name,
      final String type,
      final boolean isKey
  ) {
    return new TypeSafeDiagnosingMatcher<FieldInfo>() {
      @Override
      protected boolean matchesSafely(
          final FieldInfo actual,
          final Description mismatchDescription) {
        if (!name.equals(actual.getName())) {
          return false;
        }
        if (!type.equals(actual.getSchema().getTypeName())) {
          return false;
        }
        return isKey == isKey(actual);
      }

      @Override
      public void describeTo(final Description description) {
        description.appendText(String.format(
            "name: %s. type: %s. isKey: %s",
            name, type, isKey));
      }

      private boolean isKey(final FieldInfo fieldInfo) {
        if (!fieldInfo.getType().isPresent()) {
          return false;
        }
        return fieldInfo.getType().get().equals(FieldInfo.FieldType.KEY);
      }
    };
  }

  private static void createMigrationFile(
      final int version,
      final String name,
      final String configFilePath,
      final String content
  ) throws IOException {
    // use `create` to create empty file
    final int status = MIGRATIONS_CLI.parse("--config-file", configFilePath, "create", name, "-v", String.valueOf(version)).runCommand();
    assertThat(status, is(0));

    // validate file created
    final File filePath = new File(Paths.get(
        MigrationsDirectoryUtil.getMigrationsDirFromConfigFile(configFilePath),
        String.format("/V00000%d__%s.sql", version, name.replace(' ', '_'))
    ).toString());
    assertThat(filePath.exists(), is(true));
    assertThat(filePath.isDirectory(), is(false));

    // write contents to file
    try (PrintWriter out = new PrintWriter(filePath, Charset.defaultCharset().name())) {
      out.println(content);
    }
  }

  private static void waitForMetadataTableReady() {
    // This is needed to make sure that the table is fully done being created.
    // It's a similar situation to https://github.com/confluentinc/ksql/issues/6249
    waitForNumRows("SELECT * FROM " + MIGRATIONS_TABLE + " WHERE VERSION_KEY='CURRENT';", 1);
  }

  private static List<StreamedRow> waitForNumRows(final String pullQuery, final int numRows) {
    return assertThatEventually(
        () -> {
          try {
            return makeKsqlQuery(pullQuery);
          } catch (AssertionError e) {
            // error thrown if table is unavailable for pull queries (e.g., materialized state
            // is not yet ready). return dummy value that violates size assertion in order to retry
            if (numRows > 0) {
              return Collections.emptyList();
            } else {
              return Collections.singletonList(null);
            }
          }
        },
        hasSize(numRows)
    );
  }
}<|MERGE_RESOLUTION|>--- conflicted
+++ resolved
@@ -228,38 +228,23 @@
             "CREATE SOURCE CONNECTOR C WITH ('connector.class'='org.apache.kafka.connect.tools.MockSourceConnector');\n" +
             "CREATE SINK CONNECTOR D WITH ('connector.class'='org.apache.kafka.connect.tools.MockSinkConnector', 'topics'='d');\n" +
             "CREATE TABLE blue (ID BIGINT PRIMARY KEY, A STRING) WITH (KAFKA_TOPIC='blue', PARTITIONS=1, VALUE_FORMAT='DELIMITED');" +
-<<<<<<< HEAD
             "DROP TABLE blue;" +
             "DEFINE onlyDefinedInFile1 = 'nope';"
-=======
-            "drop TABLE blue;"
->>>>>>> f9966270
     );
     createMigrationFile(
         2,
         "bar_bar_BAR",
         configFilePath,
-<<<<<<< HEAD
         "CREATE OR REPLACE STREAM ${streamName} (A STRING, B INT) WITH (KAFKA_TOPIC='FOO', PARTITIONS=1, VALUE_FORMAT='JSON');"
             + "ALTER STREAM ${streamName} ADD COLUMN C BIGINT;" +
             "/* add some '''data''' to FOO */" +
             "DEFINE variable = '50';" +
             "INSERT INTO FOO VALUES ('HELLO', ${variable}, -4325);" +
-=======
-        "CREATE OR REPLACE STREAM FOO (A STRING, B INT) WITH (KAFKA_TOPIC='FOO', PARTITIONS=1, VALUE_FORMAT='JSON');"
-            + "ALTeR STREAM FOO ADD COLUMN C BIGINT;" +
-            "/* add some '''data''' to FOO */" +
-            "INsERT INTO FOO VALUES ('HELLO', 50, -4325);" +
->>>>>>> f9966270
             "INSERT INTO FOO (A) VALUES ('GOOD''BYE');" +
             "INSERT INTO ${streamName} (A) VALUES ('${onlyDefinedInFile1}--ha\nha');" +
             "INSERT INTO FOO (A) VALUES ('');" +
-<<<<<<< HEAD
             "DEFINE variable = 'cool';" +
-            "SET 'ksql.output.topic.name.prefix' = '${variable}';" +
-=======
-            "SeT 'ksql.output.topic.name.prefix' = 'cool';" +
->>>>>>> f9966270
+            "SeT 'ksql.output.topic.name.prefix' = '${variable}';" +
             "CREATE STREAM `bar` AS SELECT CONCAT(A, 'woo''hoo') AS A FROM FOO;" +
             "UnSET 'ksql.output.topic.name.prefix';" +
             "CREATE STREAM CAR AS SELECT * FROM FOO;" +
