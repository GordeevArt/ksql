---
layout: page
title: Configure Security for ksqlDB
tagline: Set up ksqlDB security  
description: Settings for security ksqlDB
keywords: ksqldb, confguration, security, acl, ssl, sasl, keystore, truststore
---

ksqlDB supports authentication on its HTTP endpoints and also supports
many of the security features of the other services it communicates
with, like {{ site.aktm }} and {{ site.sr }}.

- ksqlDB supports Basic HTTP authentication on its RESTful and WebSocket
  endpoints, which means that the endpoints can be protected by a
  username and password.
- ksqlDB supports {{ site.aktm }} security features such as
  [SSL for encryption](https://docs.confluent.io/current/kafka/encryption.html),
  [SASL for authentication](https://docs.confluent.io/current/kafka/authentication_sasl/index.html),
  and [authorization with ACLs](https://docs.confluent.io/current/kafka/authorization.html).
- ksqlDB supports
  [Schema Registry security features](https://docs.confluent.io/current/schema-registry/security/index.html)
  such SSL for encryption and mutual authentication for authorization.
- ksqlDB supports SSL on all network traffic.

To configure security for ksqlDB, add your configuration settings to the
`<path-to-confluent>/etc/ksqldb/ksql-server.properties` file and then
[start the ksqlDB Server](../installing.md#start-the-ksqldb-server) with your
configuration file specified.

```bash
<path-to-confluent>/bin/ksql-server-start <path-to-confluent>/etc/ksqldb/ksql-server.properties
```

!!! tip
	These instructions assume you are installing {{ site.cp }} by using ZIP
    or TAR archives. For more information, see
    [On-Premises Deployments](https://docs.confluent.io/current/installation/installing_cp/index.html).

Configure ksqlDB for HTTPS
--------------------------

ksqlDB can be configured to use HTTPS rather than the default HTTP for all
communication.

If you haven't already, you will need to
[create SSL key and trust stores](https://docs.confluent.io/current/security/security_tutorial.html#creating-ssl-keys-and-certificates).

Use the following settings to configure the ksqlDB server to use HTTPS:

```properties
listeners=https://hostname:port
ssl.keystore.location=/var/private/ssl/ksql.server.keystore.jks
ssl.keystore.password=xxxx
ssl.key.password=yyyy
```

Note the use of the HTTPS protocol in the `listeners` config.

To enable the server to authenticate clients (2-way authentication), use
the following additional settings:

```properties
ssl.client.auth=true
ssl.truststore.location=/var/private/ssl/ksql.server.truststore.jks
ssl.truststore.password=zzzz
```

Additional settings are available for configuring ksqlDB for HTTPS. For
example, if you need to restrict the default configuration for
[Jetty](https://www.eclipse.org/jetty/), there are settings like
`ssl.enabled.protocols`. For more information, see
[Configuration Options for HTTPS](https://docs.confluent.io/current/kafka-rest/config.html#configuration-options-for-https).

### Configure the CLI for HTTPS

If the ksqlDB server is configured to use HTTPS, CLI instances may need to
be configured with suitable key and trust stores.

If the server's SSL certificate is not signed by a recognized public
Certificate Authority, you must configure the CLI with a trust
store that trusts the server's SSL certificate.

If you haven't already,
[create SSL key and trust stores](https://docs.confluent.io/current/security/security_tutorial.html#creating-ssl-keys-and-certificates).

Use the following settings to configure the CLI server:

```properties
ssl.truststore.location=/var/private/ssl/ksql.client.truststore.jks
ssl.truststore.password=<secure-password>
```

If the server is performing client authentication (2-way
authentication), use the following additional settings:

```properties
ssl.keystore.location=/var/private/ssl/ksql.client.keystore.jks
ssl.keystore.password=xxxx
ssl.key.password=<another-secure-password>
```

Settings for the CLI can be stored in a suitable file and passed to the
CLI by using the `--config-file` command-line arguments, for example:

```bash
<ksql-install>bin/ksql --config-file ./config/ksql-cli.properties https://localhost:8088
```

Configure ksqlDB for Basic HTTP Authentication
----------------------------------------------

ksqlDB can be configured to require users to authenticate using a username
and password via the Basic HTTP authentication mechanism.

!!! note
	If you're using Basic authentication, we recommended that you
    [configure ksqlDB to use HTTPS for secure communication](#configure-ksqldb-for-https),
    because the Basic protocol passes credentials in plain text.

Use the following settings to configure the ksqlDB server to require
authentication:

```properties
authentication.method=BASIC
authentication.roles=<user-role1>,<user-role2>,...
authentication.realm=<KsqlServer-Props-in-jaas_config.file>
```

The `authentication.roles` config defines a comma-separated list of user
roles. To be authorized to use the ksqlDB Server, an authenticated user
must belong to at least one of these roles.

For example, if you define `admin`, `developer`, `user`, and `ksq-user`
roles, the following configuration assigns them for authentication.

```properties
authentication.roles=admin,developer,user,ksq-user
```

The `authentication.realm` config must match a section within
`jaas_config.file`, which defines how the server authenticates users and
should be passed as a JVM option during server start:

```bash
export KSQL_OPTS=-Djava.security.auth.login.config=/path/to/the/jaas_config.file
<path-to-confluent>/bin/ksql-server-start <path-to-confluent>/etc/ksqldb/ksql-server.properties
```

An example `jaas_config.file` is:

```java
KsqlServer-Props {
  org.eclipse.jetty.jaas.spi.PropertyFileLoginModule required
  file="/path/to/password-file"
  debug="false";
};
```

The example `jaas_config.file` above uses the Jetty
`PropertyFileLoginModule`, which itself authenticates users by checking
for their credentials in a password file.

Assign the `KsqlServer-Props` section to the `authentication.realm`
config setting:

```properties
authentication.realm=KsqlServer-Props
```

You can also use other implementations of the standard Java
`LoginModule` interface, such as `JDBCLoginModule` for reading
credentials from a database or the `LdapLoginModule`.

The file parameter is the location of the password file. The format is:

```properties
<username>: <password-hash>[,<rolename> ...]
```

Here's an example:

```
fred: OBF:1w8t1tvf1w261w8v1w1c1tvn1w8x,user,admin
harry: changeme,user,developer
tom: MD5:164c88b302622e17050af52c89945d44,user
dick: CRYPT:adpexzg3FUZAk,admin,ksq-user
```

The password hash for a user can be obtained by using the
`org.eclipse.jetty.util.security.Password` utility, for example running:

```bash
bin/ksql-run-class org.eclipse.jetty.util.security.Password fred letmein
```

Which results in an output similar to:

```
letmein
OBF:1w8t1tvf1w261w8v1w1c1tvn1w8x
MD5:0d107d09f5bbe40cade3de5c71e9e9b7
CRYPT:frd5btY/mvXo6
```

Where each line of the output is the password encrypted using different
mechanisms, starting with plain text.

### Configure the CLI for Basic HTTP Authentication

If the ksqlDB Server is configured to use Basic authentication, you must
configure CLI instances with suitable valid credentials. You can provide
credentials when starting the CLI by using the `--user` and
`--password` command-line arguments, for example:

```bash
<ksql-install>bin/ksql --user fred --password letmein http://localhost:8088
```

Configure ksqlDB for Confluent Cloud
------------------------------------

You can use ksqlDB with a {{ site.ak }} cluster in {{ site.ccloud }}. For more
information, see
[Connecting ksqlDB to Confluent Cloud](https://docs.confluent.io/current/cloud/connect/ksql-cloud-config.html).

Configure ksqlDB for Confluent Control Center
-------------------------------------------

You can use ksqlDB with a Kafka cluster in {{ site.c3 }}. For more
information, see
[Integrate ksqlDB with {{ site.c3 }}](integrate-ksql-with-confluent-control-center.md).

Configure ksqlDB for Secured Confluent Schema Registry
------------------------------------------------------

You can configure ksqlDB to connect to {{ site.sr }} over HTTP by setting
the `ksql.schema.registry.url` to the HTTPS endpoint of {{ site.sr }}.
Depending on your security setup, you might also need to supply
additional SSL configuration. For example, a trustStore is required if
the {{ site.sr }} SSL certificates aren't trusted by the JVM by
default. A keyStore is required if {{ site.sr }} requires mutual
authentication.

You can configure SSL for communication with {{ site.sr }} by using
non-prefixed names, like `ssl.truststore.location`, or prefixed names
like `ksql.schema.registry.ssl.truststore.location`. Non-prefixed names
are used for settings that are shared with other communication channels,
where the same settings are required to configure SSL communication
with both Kafka and {{ site.sr }}. Prefixed names affect communication
with {{ site.sr }} only and override any non-prefixed settings of the same
name.

Use the following to configure ksqlDB for communication with {{ site.sr }}
over HTTPS, where mutual authentication isn't required and {{ site.sr }}
SSL certificates are trusted by the JVM:

```properties
ksql.schema.registry.url=https://<host-name-of-schema-registry>:<ssl-port>
```

Use the following settings to configure ksqlDB for communication with
{{ site.sr }} over HTTPS, with mutual authentication, with an explicit
trustStore, and where the SSL configuration is shared between Kafka and
{{ site.sr }}:

```properties
ksql.schema.registry.url=https://<host-name-of-schema-registry>:<ssl-port>
ksql.schema.registry.ssl.truststore.location=/etc/kafka/secrets/ksql.truststore.jks
ksql.schema.registry.ssl.truststore.password=<your-secure-password>
ksql.schema.registry.ssl.keystore.location=/etc/kafka/secrets/ksql.keystore.jks
ksql.schema.registry.ssl.keystore.password=<your-secure-password>
ksql.schema.registry.ssl.key.password=<your-secure-password>
```

Use the following settings to configure ksqlDB for communication with
{{ site.sr }} over HTTP, without mutual authentication and with an explicit
trustStore. These settings explicitly configure only ksqlDB to {{ site.sr }}
SSL communication.

```properties
ksql.schema.registry.url=https://<host-name-of-schema-registry>:<ssl-port>
ksql.schema.registry.ssl.truststore.location=/etc/kafka/secrets/sr.truststore.jks
ksql.schema.registry.ssl.truststore.password=<your-secure-password>
```

The exact settings will vary depending on the encryption and
authentication mechanisms {{ site.sr }} is using, and how your SSL
certificates are signed.

You can pass authentication settings to the {{ site.sr }} client used by
ksqlDB by adding the following to your ksqlDB Server config.

```properties
ksql.schema.registry.basic.auth.credentials.source=USER_INFO
ksql.schema.registry.basic.auth.user.info=username:password
```

For more information, see
[Schema Registry Security Overview](https://docs.confluent.io/current/schema-registry/security/index.html).

Configure ksqlDB for Secured Apache Kafka clusters
--------------------------------------------------

The following are common configuration examples.

### Configuring Kafka Encrypted Communication

This configuration enables ksqlDB to connect to a Kafka cluster over SSL,
with a user supplied trust store:

```properties
security.protocol=SSL
ssl.truststore.location=/etc/kafka/secrets/kafka.client.truststore.jks
ssl.truststore.password=confluent
```

The exact settings will vary depending on the security settings of the
Kafka brokers, and how your SSL certificates are signed. For full
details, and instructions on how to create suitable trust stores, please
refer to the
[Security Guide](https://docs.confluent.io/current/security/index.html).

### Configure Kafka Authentication

This configuration enables ksqlDB to connect to a secure Kafka cluster
using PLAIN SASL, where the SSL certificates have been signed by a CA
trusted by the default JVM trust store.

```
security.protocol=SASL_SSL
sasl.mechanism=PLAIN
sasl.jaas.config=\
    org.apache.kafka.common.security.plain.PlainLoginModule required \
    username="<ksql-user>" \
    password="<password>";
```

The exact settings will vary depending on what SASL mechanism your Kafka
cluster is using and how your SSL certificates are signed. For more
information, see the
[Security Guide](https://docs.confluent.io/current/security/index.html).

### Configure Authorization of ksqlDB with Kafka ACLs

Kafka clusters can use ACLs to control access to resources. Such
clusters require each client to authenticate as a particular user. To
work with such clusters, ksqlDB must be configured to
[authenticate with the Kafka cluster](#configure-kafka-authentication),
and certain ACLs must be defined in the Kafka cluster to allow the user
ksqlDB is authenticating as access to resources. The list of ACLs that
must be defined depends on the version of the Kafka cluster.

#### Confluent Platform v5.0 (Apache Kafka v2.0) and above

{{ site.cp }} 5.0 simplifies the ACLs required to run ksqlDB against a
Kafka cluster secured with ACLs, (see
[KIP-277](https://cwiki.apache.org/confluence/display/KAFKA/KIP-277+-+Fine+Grained+ACL+for+CreateTopics+API)
and
[KIP-290](https://cwiki.apache.org/confluence/display/KAFKA/KIP-290%3A+Support+for+Prefixed+ACLs)
for details). We strongly recommend using {{ site.cp }} 5.0 or above
for deploying secure installations of Kafka and ksqlDB.

#### ACL definition

Kafka ACLs are defined in the general format of "Principal P is
Allowed/Denied Operation O From Host H on any Resource R matching
ResourcePattern RP".

Principal

:   An authenticated user or group. For example, `"user: Fred"` or
    `"group: fraud"`.

Permission

:   Defines if the ACL allows (`ALLOW`) or denies (`DENY`) access to the
    resource.

Operation

:   The operation that is performed on the resource, for example `READ`.

Resource

:   A resource is comprised of a resource type and resource name:

    -   `RESOURCE_TYPE`, for example `TOPIC` or consumer `GROUP`.
    -   Resource name, for example the name of a topic or a
        consumer-group.

ResourcePattern

:   A resource pattern matches zero or more Resources and is comprised
    of a resource type, a resource name and a pattern type.

    -   `RESOURCE_TYPE`, for example `TOPIC` or consumer `GROUP`. The
        pattern will only match resources of the same resource type.
    -   Resource name. How the pattern uses the name to match Resources
        is dependant on the pattern type.
    -   `PATTERN_TYPE`, controls how the pattern matches a Resource's
        name to the patterns. Valid values are:
        -   `LITERAL` pattern types match the name of a resource
            exactly, or, in the case of the special wildcard resource
            name *, resources of any name.
        -   `PREFIXED` pattern types match when the resource's name is
            prefixed with the pattern's name.

    The `CLUSTER` resource type is implicitly a literal pattern with a
    constant name because it refers to the entire Kafka cluster.

The ACLs described below list a `RESOURCE_TYPE`, resource name,
`PATTERN_TYPE`, and `OPERATION`. All ACLs described are `ALLOW` ACLs,
where the principal is the user the ksqlDB Server has authenticated as,
with the Apache Kafka cluster, or an appropriate group that includes the
authenticated ksqlDB user.

!!! tip
	For more information about ACLs, see [Authorization using
    ACLs](https://docs.confluent.io/current/kafka/authorization.html).

##### ACLs on Literal Resource Pattern

A literal resource pattern matches resources exactly. They are
case-sensitive. For example `ALLOW` `user Fred` to `READ` the `TOPIC`
with the `LITERAL` name `users`.

Here, user Fred would be allowed to read from the topic *users* only.
Fred would not be allowed to read from similarly named topics such as
*user*, *users-europe*, *Users* etc.

##### ACLs on Prefixed Resource Pattern

A prefixed resource pattern matches resources where the resource name
starts with the pattern's name. They are case-sensitive. For example
`ALLOW` `user Bob` to `WRITE` to any `TOPIC` whose name is `PREFIXED`
with `fraud-`.

Here, user Bob would be allowed to write to any topic whose name starts
with *fraud-*, for example *fraud-us*, *fraud-testing* and *fraud-*. Bob
would not be allowed to write to topics such as
*production-fraud-europe*, *Fraud-us*, etc.

#### Required ACLs

The ACLs required are the same for both
[Interactive and non-interactive (headless) ksqlDB clusters](index.md#non-interactive-headless-ksqldb-usage).

ksqlDB always requires the following ACLs for its internal operations and
data management:

-   The `DESCRIBE_CONFIGS` operation on the `CLUSTER` resource type.
<<<<<<< HEAD
-   The `DESCRIBE` and `WRITE` operations on the `TRANSACTIONAL_ID` with `LITERAL` name `<ksql.service.id>`.
=======
>>>>>>> fa3c17e0
-   The `ALL` operation on all internal `TOPICS` that are `PREFIXED`
    with `_confluent-ksql-<ksql.service.id>`.
-   The `ALL` operation on all internal `GROUPS` that are `PREFIXED`
    with `_confluent-ksql-<ksql.service.id>`.

Where `ksql.service.id` can be configured in the ksqlDB configuration and
defaults to `default_`.

If ksqlDB is configured to create a topic for the
[record processing log](../../../developer-guide/test-and-debug/processing-log.md),
which is the default configuration, the following ACLs are also needed:

-   The `ALL` operation on the `TOPIC` with `LITERAL` name
    `<ksql.logging.processing.topic.name>`.

Where `ksql.logging.processing.topic.name` can be configured in the ksqlDB
configuration and defaults to `<ksql.service.id>ksql_processing_log`.

In addition to the general permissions above, ksqlDB also needs
permissions to perform the actual processing of your data. Here, ksqlDB
needs permissions to read data from your desired input topics and/or
permissions to write data to your desired output topics:

-   The `READ` operation on any input topics.
-   The `WRITE` operation on any output topics.
-   The `CREATE` operation on any output topics that do not already
    exist.

Often output topics from one query form the inputs to others. ksqlDB will
require `READ` and `WRITE` permissions for such topics.

The set of input and output topics that a ksqlDB cluster requires access
to will depend on your use case and whether the ksqlDB cluster is
configured in
[interactive](#interactive-ksql-clusters)
or
[non-interactive](#non-interactive-headless-ksql-clusters)
mode.

#### Non-Interactive (headless) ksqlDB clusters

[Non-interactive ksqlDB clusters](index.md#non-interactive-headless-ksqldb-usage)
run a known set of SQL statements, meaning the set of input and output
topics is well defined. Add the ACLs required to allow ksqlDB access to
these topics.

For example, given the following setup:

-   A 3-node ksqlDB cluster with ksqlDB servers running on IPs 198.51.100.0,
    198.51.100.1, 198.51.100.2
-   Authenticating with the Kafka cluster as a `KSQL1` user.
-   With `ksql.service.id` set to `production_`.
-   Running queries that read from input topics `input-topic1` and
    `input-topic2`.
-   Writing to output topics `output-topic1` and `output-topic2`.
-   Where `output-topic1` is also used as an input for another query.

Then the following commands would create the necessary ACLs in the Kafka
cluster to allow ksqlDB to operate:

```bash
# Allow ksqlDB to discover the cluster:
bin/kafka-acls --authorizer-properties zookeeper.connect=localhost:2181 --add --allow-principal User:KSQL1 --allow-host 198.51.100.0 --allow-host 198.51.100.1 --allow-host 198.51.100.2 --operation DescribeConfigs --cluster

# Allow ksqlDB to read the input topics (including output-topic1):
bin/kafka-acls --authorizer-properties zookeeper.connect=localhost:2181 --add --allow-principal User:KSQL1 --allow-host 198.51.100.0 --allow-host 198.51.100.1 --allow-host 198.51.100.2 --operation Read --topic input-topic1 --topic input-topic2 --topic output-topic1

# Allow ksqlDB to write to the output topics:
bin/kafka-acls --authorizer-properties zookeeper.connect=localhost:2181 --add --allow-principal User:KSQL1 --allow-host 198.51.100.0 --allow-host 198.51.100.1 --allow-host 198.51.100.2 --operation Write --topic output-topic1 --topic output-topic2
# Or, if the output topics do not already exist, the 'create' operation is also required:
bin/kafka-acls --authorizer-properties zookeeper.connect=localhost:2181 --add --allow-principal User:KSQL1 --allow-host 198.51.100.0 --allow-host 198.51.100.1 --allow-host 198.51.100.2 --operation Create --operation Write --topic output-topic1 --topic output-topic2

# Allow ksqlDB to manage its own internal topics and consumer groups:
bin/kafka-acls --authorizer-properties zookeeper.connect=localhost:2181 --add --allow-principal User:KSQL1 --allow-host 198.51.100.0 --allow-host 198.51.100.1 --allow-host 198.51.100.2 --operation All --resource-pattern-type prefixed --topic _confluent-ksql-production_ --group _confluent-ksql-production_

# Allow ksqlDB to manage its record processing log topic, if configured:
bin/kafka-acls --authorizer-properties zookeeper.connect=localhost:2181 --add --allow-principal User:KSQL1 --allow-host 198.51.100.0 --allow-host 198.51.100.1 --allow-host 198.51.100.2 --operation All --topic production_ksql_processing_log
```

#### Interactive ksqlDB clusters

[Interactive ksqlDB clusters](../../../concepts/ksqldb-architecture.md#interactive-deployment)
accept SQL statements from users and hence may require access to a wide
variety of input and output topics. Add ACLs to appropriate literal and
prefixed resource patterns to allow ksqlDB access to the input and output
topics, as required.

!!! tip
	To simplify ACL management, you should configure a default custom topic
    name prefix such as `ksql-interactive-` for your ksqlDB cluster via the
    `ksql.output.topic.name.prefix`
    [server configuration setting](index.md#setting-ksqldb-server-parameters).
    Unless a user defines an explicit topic name in a SQL statement, ksqlDB
    will then always prefix the name of any automatically created output
    topics. Then add an ACL to allow `ALL` operations on `TOPICs` that are
    `PREFIXED` with the configured custom name prefix (in the example above:
    `ksql-interactive-`).

For example, given the following setup:

-   A 3-node ksqlDB cluster with ksqlDB servers running on IPs 198.51.100.0,
    198.51.100.1, 198.51.100.2
-   Authenticating with the Kafka cluster as a `KSQL1` user.
-   With `ksql.service.id` set to `fraud_`.
-   Where users should be able to run queries against any input topics
    prefixed with `accounts-`, `orders-` and `payments-`.
-   Where `ksql.output.topic.name.prefix` is set to `ksql-fraud-`
-   And users won't use explicit topic names, i.e. users will rely on
    ksqlDB auto-creating any required topics with auto-generated names.
    (Note: If users want to use explicit topic names, then you must
    provide the necessary ACLs for these in addition to what's shown in
    the example below.)

Then the following commands would create the necessary ACLs in the Kafka
cluster to allow ksqlDB to operate:

```bash
# Allow ksqlDB to discover the cluster:
bin/kafka-acls --authorizer-properties zookeeper.connect=localhost:2181 --add --allow-principal User:KSQL1 --allow-host 198.51.100.0 --allow-host 198.51.100.1 --allow-host 198.51.100.2 --operation DescribeConfigs --cluster

# Allow ksqlDB to read the input topics:
bin/kafka-acls --authorizer-properties zookeeper.connect=localhost:2181 --add --allow-principal User:KSQL1 --allow-host 198.51.100.0 --allow-host 198.51.100.1 --allow-host 198.51.100.2 --operation Read --resource-pattern-type prefixed --topic accounts- --topic orders- --topic payments-

# Allow ksqlDB to manage output topics:
bin/kafka-acls --authorizer-properties zookeeper.connect=localhost:2181 --add --allow-principal User:KSQL1 --allow-host 198.51.100.0 --allow-host 198.51.100.1 --allow-host 198.51.100.2 --operation All --resource-pattern-type prefixed --topic ksql-fraud-

# Allow ksqlDB to manage its own internal topics and consumer groups:
bin/kafka-acls --authorizer-properties zookeeper.connect=localhost:2181 --add --allow-principal User:KSQL1 --allow-host 198.51.100.0 --allow-host 198.51.100.1 --allow-host 198.51.100.2 --operation All --resource-pattern-type prefixed --topic _confluent-ksql-fraud_ --group _confluent-ksql-fraud_

# Allow ksqlDB to manage its record processing log topic, if configured:
bin/kafka-acls --authorizer-properties zookeeper.connect=localhost:2181 --add --allow-principal User:KSQL1 --allow-host 198.51.100.0 --allow-host 198.51.100.1 --allow-host 198.51.100.2 --operation All --topic fraud_ksql_processing_log

# Allow ksqlDB to produce to the command topic:
bin/kafka-acls --authorizer-properties zookeeper.connect=localhost:2181 --add --allow-principal User:KSQL1 --allow-host 198.51.100.0 --allow-host 198.51.100.1 --allow-host 198.51.100.2 --producer --transactional-id ksql-fraud_ --topic _confluent-ksql-fraud__command_topic
```

The following table shows the necessary ACLs in the Kafka cluster to
allow ksqlDB to operate in interactive mode.

| Permission  | Operation          | Resource  | Name                                  | Type
|-------------|--------------------|-----------|---------------------------------------|----------
|ALLOW        |DESCRIBE            |CLUSTER    | kafka-cluster                         | LITERAL
|ALLOW        |DESCRIBE_CONFIGS    |CLUSTER    | kafka-cluster                         | LITERAL
|ALLOW        |CREATE              |TOPIC      | `<ksql-service-id>`                   | PREFIXED
|ALLOW        |CREATE              |TOPIC      | `_confluent-ksql-<ksql-service-id>`   | PREFIXED
|ALLOW        |CREATE              |GROUP      | `_confluent-ksql-<ksql-service-id>`   | PREFIXED
|ALLOW        |DESCRIBE            |TOPIC      | `<ksql-service-id>`                   | PREFIXED
|ALLOW        |DESCRIBE            |TOPIC      | `_confluent-ksql-<ksql-service-id>`   | PREFIXED
|ALLOW        |DESCRIBE            |GROUP      | `_confluent-ksql-<ksql-service-id>`   | PREFIXED
|ALLOW        |ALTER               |TOPIC      | `<ksql-service-id>`                   | PREFIXED
|ALLOW        |ALTER               |TOPIC      | `_confluent-ksql-<ksql-service-id>`   | PREFIXED
|ALLOW        |ALTER               |GROUP      | `_confluent-ksql-<ksql-service-id>`   | PREFIXED
|ALLOW        |DESCRIBE_CONFIGS    |TOPIC      | `<ksql-service-id>`                   | PREFIXED
|ALLOW        |DESCRIBE_CONFIGS    |TOPIC      | `_confluent-ksql-<ksql-service-id>`   | PREFIXED
|ALLOW        |DESCRIBE_CONFIGS    |GROUP      | `_confluent-ksql-<ksql-service-id>`   | PREFIXED
|ALLOW        |ALTER_CONFIGS       |TOPIC      | `<ksql-service-id>`                   | PREFIXED
|ALLOW        |ALTER_CONFIGS       |TOPIC      | `_confluent-ksql-<ksql-service-id>`   | PREFIXED
|ALLOW        |ALTER_CONFIGS       |GROUP      | `_confluent-ksql-<ksql-service-id>`   | PREFIXED
|ALLOW        |READ                |TOPIC      | `<ksql-service-id>`                   | PREFIXED
|ALLOW        |READ                |TOPIC      | `_confluent-ksql-<ksql-service-id>`   | PREFIXED
|ALLOW        |READ                |GROUP      | `_confluent-ksql-<ksql-service-id>`   | PREFIXED
|ALLOW        |WRITE               |TOPIC      | `<ksql-service-id>`                   | PREFIXED
|ALLOW        |WRITE               |TOPIC      | `_confluent-ksql-<ksql-service-id>`   | PREFIXED
|ALLOW        |WRITE               |GROUP      | `_confluent-ksql-<ksql-service-id>`   | PREFIXED
|ALLOW        |DELETE              |TOPIC      | `<ksql-service-id>`                   | PREFIXED
|ALLOW        |DELETE              |TOPIC      | `_confluent-ksql-<ksql-service-id>`   | PREFIXED
|ALLOW        |DELETE              |GROUP      | `_confluent-ksql-<ksql-service-id>`   | PREFIXED
|ALLOW        |DESCRIBE            |TOPIC      | `*`                                   | LITERAL
|ALLOW        |DESCRIBE            |GROUP      | `*`                                   | LITERAL
|ALLOW        |DESCRIBE_CONFIGS    |TOPIC      | `*`                                   | LITERAL
|ALLOW        |DESCRIBE_CONFIGS    |GROUP      | `*`                                   | LITERAL
|ALLOW        |DESCRIBE            |TRANSACTIONAL_ID | `<ksql-service-id>`             | LITERAL
|ALLOW        |WRITE               |TRANSACTIONAL_ID | `<ksql-service-id>`             | LITERAL


#### Confluent Platform versions below v5.0 (Apache Kafka < v2.0)

Versions of the {{ site.cp }} below v5.0, (which use Apache Kafka
versions below v2.0), do not benefit from the enhancements found in
later versions of Kafka, which simplify the ACLs required to run ksqlDB
against a Kafka cluster secured with ACLs. This means a much larger, or
wider range, set of ACLs must be defined. The set of ACLs that must be
defined depends on whether the ksqlDB cluster is configured for
[interactive](#interactive-ksqldb-clusters-pre-kafka-2-0)
or
[non-interactive (headless)](#non-interactive-headless-ksqldb-clusters-pre-kafka-2-0).

#### ACL definition

Kafka ACLs are defined in the general format of "Principal P is
Allowed/Denied Operation O From Host H on Resource R".

Principal

:   An authenticated user or group. For example, `"user: Fred"` or
    `"group: fraud"`.

Permission

:   Defines if the ACL allows (`ALLOW`) or denies (`DENY`) access to the
    resource.

Operation

:   The operation that is performed on the resource, for example `READ`.

Resource

:   A resource is comprised of a resource type and resource name:

    -   `RESOURCE_TYPE`, for example `TOPIC` or consumer `GROUP`.
    -   Resource name, where the name is either specific, for example
        `users`, or the wildcard `*`, meaning all resources of this
        type. The name is case-sensitive.

    The `CLUSTER` resource type does not require a resource name because
    it refers to the entire Kafka cluster.

An example ACL might `ALLOW` `user Jane` to `READ` the `TOPIC` named
`users`.

Here, user Jane would be allowed to read from the topic *users* only.
Jane would not be allowed to read from similarly named topics such as
*user*, *users-europe*, *Users* etc.

The ACLs described below list a `RESOURCE_TYPE`, resource name, and
`OPERATION`. All ACLs described are `ALLOW` ACLs, where the principal is
the user the ksqlDB server has authenticated as, with the Apache Kafka
cluster, or an appropriate group that includes the authenticated ksqlDB
user.

!!! tip
	For more information about ACLs, see
    [Authorization using ACLs](https://docs.confluent.io/current/kafka/authorization.html).

#### Interactive ksqlDB clusters pre Kafka 2.0

[Interactive ksqlDB clusters](../../../concepts/ksqldb-architecture.md#interactive-deployment),
(which is the default configuration), require that the authenticated
ksqlDB user has open access to create, read, write, delete topics, and use
any consumer group:

Interactive ksqlDB clusters require these ACLs:

-   The `DESCRIBE_CONFIGS` operation on the `CLUSTER` resource type.
-   The `CREATE` operation on the `CLUSTER` resource type.
-   The `DESCRIBE`, `READ`, `WRITE` and `DELETE` operations on all
    `TOPIC` resource types.
-   The `DESCRIBE` and `READ` operations on all `GROUP` resource types.

It's still possible to restrict the authenticated ksqlDB user from
accessing specific resources using `DENY` ACLs. For example, you can add
a `DENY` ACL to stop SQL queries from accessing a topic that contains
sensitive data.

For example, given the following setup:

-   A 3-node ksqlDB cluster with ksqlDB servers running on IPs 198.51.100.0,
    198.51.100.1, 198.51.100.2
-   Authenticating with the Kafka cluster as a 'KSQL1' user.

Then the following commands would create the necessary ACLs in the Kafka
cluster to allow ksqlDB to operate:

```bash
# Allow ksqlDB to discover the cluster and create topics:
bin/kafka-acls --authorizer-properties zookeeper.connect=localhost:2181 --add --allow-principal User:KSQL1 --allow-host 198.51.100.0 --allow-host 198.51.100.1 --allow-host 198.51.100.2 --operation DescribeConfigs --operation Create --cluster

# Allow ksqlDB access to topics and consumer groups:
bin/kafka-acls --authorizer-properties zookeeper.connect=localhost:2181 --add --allow-principal User:KSQL1 --allow-host 198.51.100.0 --allow-host 198.51.100.1 --allow-host 198.51.100.2 --operation All --topic '*' --group '*'
```

#### Non-Interactive (headless) ksqlDB clusters pre Kafka 2.0

Because the list of queries are known ahead of time, you can run
[Non-interactive ksqlDB clusters](index.md#non-interactive-headless-ksqldb-usage)
with more restrictive ACLs. Determining the list of ACLs currently
requires a bit of effort.

Standard ACLs

:   The authenticated ksqlDB user always requires:

    -   `DESCRIBE_CONFIGS` permission on the `CLUSTER` resource type.

Input topics

:   An input topic is one that has been imported into ksqlDB using a
    `CREATE STREAM` or `CREATE TABLE` statement. The topic should
    already exist when ksqlDB is started.

    The authenticated ksqlDB user requires `DESCRIBE` and `READ`
    permissions for each input topic.

Output topics

:   ksqlDB creates output topics when you run persistent
    `CREATE STREAM AS SELECT` or `CREATE TABLE AS SELECT` queries.

    The authenticated ksqlDB user requires `DESCRIBE` and `WRITE`
    permissions on each output topic.

    By default, ksqlDB will attempt to create any output topics that do
    not exist. To allow this, the authenticated ksqlDB user requires
    `CREATE` permissions on the `CLUSTER` resource type. Alternatively,
    topics can be created manually before running ksqlDB. To determine the
    list of output topics and their required configuration, like partition
    count, replication factor, and retention policy, you can
    initially run ksqlDB on a Kafka cluster with none or open ACLs first.

Change-log and repartition topics

:   Internally, ksqlDB uses repartition and changelog topics for selected
    operations. ksqlDB requires repartition topics when using either
    `PARTITION BY`, or using `GROUP BY` on non-key values, and requires
    changelog topics for any `CREATE TABLE x AS` statements.

    The authenticated ksqlDB user requires `DESCRIBE`, `READ`, and `WRITE`
    permissions for each changelog and repartition `TOPIC`.

    By default, ksqlDB will attempt to create any repartition or changelog
    topics that do not exist. To allow this, the authenticated ksqlDB user
    requires `CREATE` permissions on the `CLUSTER` resource type.
    Alternatively, you can create topics manually before running ksqlDB.
    To determine the list of output topics and their required
    configuration, (partition count, replication factor, retention
    policy, etc), you can run initially run ksqlDB on a Kafka cluster with
    none or open ACLs first.

    All changelog and repartition topics are prefixed with
    `_confluent-ksql-<ksql.service.id>` where `ksql.service.id` defaults
    to `default_`, (for more information, see
    [ksql.service.id](config-reference.md#ksqlserviceid)), and postfixed with
    either `-changelog` or `-repartition`, respectively.

Consumer groups

:   ksqlDB uses Kafka consumer groups when consuming input, change-log and
    repartition topics. The set of consumer groups that ksqlDB requires
    depends on the queries that are being executed.

    The authenticated ksqlDB user requires `DESCRIBE` and `READ`
    permissions for each consumer `GROUP`.

    The easiest way to determine the list of consumer groups is to
    initially run the queries on a Kafka cluster with none or open ACLS
    and then list the groups created. For more information about how to
    list groups, see [Managing Consumer
    Groups](http://kafka.apache.org/documentation.html#basic_ops_consumer_group).

    Consumer group names are formatted like
    `_confluent-ksql-<value of ksql.service.id property>_query_<query id>`,
    where the default of `ksql.service.id` is `default_`.

!!! tip
	For more information about interactive and non-interactive queries, see
    [Non-interactive (Headless) ksqlDB Usage](index.md#non-interactive-headless-ksqldb-usage).

Next Steps
----------

- See the blog post [Secure Stream Processing with Apache Kafka, Confluent Platform and KSQL](https://www.confluent.io/blog/secure-stream-processing-apache-kafka-ksql/)
- Try out the [Kafka Event Streaming Application](https://docs.confluent.io/current/tutorials/cp-demo/docs/index.html) tutorial.<|MERGE_RESOLUTION|>--- conflicted
+++ resolved
@@ -449,10 +449,6 @@
 data management:
 
 -   The `DESCRIBE_CONFIGS` operation on the `CLUSTER` resource type.
-<<<<<<< HEAD
--   The `DESCRIBE` and `WRITE` operations on the `TRANSACTIONAL_ID` with `LITERAL` name `<ksql.service.id>`.
-=======
->>>>>>> fa3c17e0
 -   The `ALL` operation on all internal `TOPICS` that are `PREFIXED`
     with `_confluent-ksql-<ksql.service.id>`.
 -   The `ALL` operation on all internal `GROUPS` that are `PREFIXED`
