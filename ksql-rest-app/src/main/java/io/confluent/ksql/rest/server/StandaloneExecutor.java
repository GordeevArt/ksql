--- conflicted
+++ resolved
@@ -115,13 +115,8 @@
       processesQueryFile(readQueriesFile(queriesFile));
       showWelcomeMessage();
       final Properties properties = new Properties();
-<<<<<<< HEAD
-      properties.putAll(configProperties);
+      ksqlConfig.originals().forEach((key, value) -> properties.put(key, value.toString()));
       versionChecker.start(KsqlModuleType.SERVER, properties);
-=======
-      ksqlConfig.originals().forEach((key, value) -> properties.put(key, value.toString()));
-      versionCheckerAgent.start(KsqlModuleType.SERVER, properties);
->>>>>>> a0ea5431
     } catch (final Exception e) {
       log.error("Failed to start KSQL Server with query file: " + queriesFile, e);
       stop();
