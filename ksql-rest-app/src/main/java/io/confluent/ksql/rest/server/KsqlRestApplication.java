/*
 * Copyright 2018 Confluent Inc.
 *
 * Licensed under the Confluent Community License (the "License"); you may not use
 * this file except in compliance with the License.  You may obtain a copy of the
 * License at
 *
 * http://www.confluent.io/confluent-community-license
 *
 * Unless required by applicable law or agreed to in writing, software
 * distributed under the License is distributed on an "AS IS" BASIS, WITHOUT
 * WARRANTIES OF ANY KIND, either express or implied.  See the License for the
 * specific language governing permissions and limitations under the License.
 */

package io.confluent.ksql.rest.server;

import static io.confluent.ksql.rest.server.KsqlRestConfig.DISTRIBUTED_COMMAND_RESPONSE_TIMEOUT_MS_CONFIG;

import com.fasterxml.jackson.jaxrs.base.JsonParseExceptionMapper;
<<<<<<< HEAD
=======
import com.google.common.annotations.VisibleForTesting;
import com.google.common.collect.ImmutableList;
>>>>>>> 1bf2b829
import com.google.common.collect.ImmutableMap;
import com.google.common.util.concurrent.ListeningScheduledExecutorService;
import com.google.common.util.concurrent.MoreExecutors;
import com.google.common.util.concurrent.ThreadFactoryBuilder;
import io.confluent.ksql.ddl.DdlConfig;
import io.confluent.ksql.ddl.commands.CreateStreamCommand;
import io.confluent.ksql.ddl.commands.RegisterTopicCommand;
import io.confluent.ksql.engine.KsqlEngine;
import io.confluent.ksql.engine.TopicAccessValidator;
import io.confluent.ksql.engine.TopicAccessValidatorFactory;
import io.confluent.ksql.function.InternalFunctionRegistry;
import io.confluent.ksql.function.MutableFunctionRegistry;
import io.confluent.ksql.function.UdfLoader;
import io.confluent.ksql.json.JsonMapper;
import io.confluent.ksql.logging.processing.ProcessingLogConfig;
import io.confluent.ksql.logging.processing.ProcessingLogContext;
import io.confluent.ksql.parser.KsqlParser.PreparedStatement;
import io.confluent.ksql.parser.tree.CreateStream;
<<<<<<< HEAD
import io.confluent.ksql.parser.tree.Literal;
=======
>>>>>>> 1bf2b829
import io.confluent.ksql.parser.tree.PrimitiveType;
import io.confluent.ksql.parser.tree.QualifiedName;
import io.confluent.ksql.parser.tree.RegisterTopic;
import io.confluent.ksql.parser.tree.StringLiteral;
import io.confluent.ksql.parser.tree.TableElement;
<<<<<<< HEAD
import io.confluent.ksql.parser.tree.Type.SqlType;
import io.confluent.ksql.rest.entity.ServerInfo;
=======
import io.confluent.ksql.parser.tree.Type;
import io.confluent.ksql.rest.server.computation.CommandIdAssigner;
>>>>>>> 1bf2b829
import io.confluent.ksql.rest.server.computation.CommandQueue;
import io.confluent.ksql.rest.server.computation.CommandRunner;
import io.confluent.ksql.rest.server.computation.CommandStore;
import io.confluent.ksql.rest.server.computation.StatementExecutor;
import io.confluent.ksql.rest.server.context.KsqlRestServiceContextBinder;
import io.confluent.ksql.rest.server.resources.KsqlExceptionMapper;
import io.confluent.ksql.rest.server.resources.KsqlResource;
import io.confluent.ksql.rest.server.resources.RootDocument;
import io.confluent.ksql.rest.server.resources.ServerInfoResource;
import io.confluent.ksql.rest.server.resources.StatusResource;
import io.confluent.ksql.rest.server.resources.streaming.StreamedQueryResource;
import io.confluent.ksql.rest.server.resources.streaming.WSQueryEndpoint;
<<<<<<< HEAD
import io.confluent.ksql.rest.server.security.KsqlDefaultSecurityExtension;
import io.confluent.ksql.rest.server.security.KsqlSecurityExtension;
=======
import io.confluent.ksql.rest.server.state.ServerState;
import io.confluent.ksql.rest.server.state.ServerStateDynamicBinding;
>>>>>>> 1bf2b829
import io.confluent.ksql.rest.util.ClusterTerminator;
import io.confluent.ksql.rest.util.KsqlInternalTopicUtils;
import io.confluent.ksql.rest.util.ProcessingLogServerUtils;
import io.confluent.ksql.services.DefaultServiceContext;
import io.confluent.ksql.services.LazyServiceContext;
import io.confluent.ksql.services.ServiceContext;
import io.confluent.ksql.statement.ConfiguredStatement;
import io.confluent.ksql.statement.Injectors;
import io.confluent.ksql.util.KsqlConfig;
import io.confluent.ksql.util.KsqlException;
import io.confluent.ksql.util.RetryUtil;
import io.confluent.ksql.util.Version;
import io.confluent.ksql.util.WelcomeMsgUtils;
import io.confluent.ksql.version.metrics.VersionCheckerAgent;
import io.confluent.ksql.version.metrics.collector.KsqlModuleType;
import io.confluent.rest.Application;
import io.confluent.rest.validation.JacksonMessageBodyProvider;
import java.io.Console;
import java.io.OutputStreamWriter;
import java.io.PrintWriter;
import java.net.URL;
import java.nio.charset.StandardCharsets;
import java.time.Duration;
import java.util.Arrays;
import java.util.Collections;
import java.util.HashSet;
import java.util.LinkedList;
import java.util.List;
import java.util.Map;
import java.util.Objects;
import java.util.Optional;
import java.util.Properties;
import java.util.concurrent.Executors;
import java.util.function.Function;
import java.util.function.Predicate;
import java.util.function.Supplier;
import java.util.stream.Collectors;
import javax.websocket.DeploymentException;
import javax.websocket.server.ServerEndpoint;
import javax.websocket.server.ServerEndpointConfig;
import javax.websocket.server.ServerEndpointConfig.Configurator;
import javax.ws.rs.core.Configurable;
import org.eclipse.jetty.server.ServerConnector;
import org.eclipse.jetty.websocket.jsr356.server.ServerContainer;
import org.glassfish.hk2.utilities.Binder;
import org.glassfish.jersey.server.ServerProperties;
import org.slf4j.Logger;
import org.slf4j.LoggerFactory;

// CHECKSTYLE_RULES.OFF: ClassDataAbstractionCoupling
public final class KsqlRestApplication extends Application<KsqlRestConfig> implements Executable {
  // CHECKSTYLE_RULES.ON: ClassDataAbstractionCoupling

  private static final Logger log = LoggerFactory.getLogger(KsqlRestApplication.class);

  public static final String COMMANDS_KSQL_TOPIC_NAME = "__KSQL_COMMANDS_TOPIC";
  private static final String COMMANDS_STREAM_NAME = "KSQL_COMMANDS";

  private final KsqlConfig ksqlConfig;
  private final KsqlEngine ksqlEngine;
  private final CommandRunner commandRunner;
  private final CommandStore commandStore;
  private final RootDocument rootDocument;
  private final StatusResource statusResource;
  private final StreamedQueryResource streamedQueryResource;
  private final KsqlResource ksqlResource;
<<<<<<< HEAD
  private final ServerInfo serverInfo;
  private final VersionCheckerAgent versionCheckerAgent;
  private final ServiceContext serviceContext;
  private final Function<KsqlConfig, Binder> serviceContextBinderFactory;
  private final KsqlSecurityExtension securityExtension;
=======
  private final Thread commandRunnerThread;
  private final VersionCheckerAgent versionCheckerAgent;
  private final ServiceContext serviceContext;
  private final ServerState serverState;
  private final ProcessingLogContext processingLogContext;
  private final List<KsqlServerPrecondition> preconditions;
>>>>>>> 1bf2b829

  public static String getCommandsStreamName() {
    return COMMANDS_STREAM_NAME;
  }

  // CHECKSTYLE_RULES.OFF: ParameterNumberCheck
  KsqlRestApplication(
      // CHECKSTYLE_RULES.ON: ParameterNumberCheck
      final ServiceContext serviceContext,
      final KsqlEngine ksqlEngine,
      final KsqlConfig ksqlConfig,
      final KsqlRestConfig config,
      final CommandRunner commandRunner,
      final CommandStore commandStore,
      final RootDocument rootDocument,
      final StatusResource statusResource,
      final StreamedQueryResource streamedQueryResource,
      final KsqlResource ksqlResource,
      final VersionCheckerAgent versionCheckerAgent,
<<<<<<< HEAD
      final Function<KsqlConfig, Binder> serviceContextBinderFactory,
      final KsqlSecurityExtension securityExtension) {
=======
      final ServerState serverState,
      final ProcessingLogContext processingLogContext,
      final List<KsqlServerPrecondition> preconditions
  ) {
>>>>>>> 1bf2b829
    super(config);
    this.serviceContext = Objects.requireNonNull(serviceContext, "serviceContext");
    this.ksqlConfig = Objects.requireNonNull(ksqlConfig, "ksqlConfig");
    this.ksqlEngine = Objects.requireNonNull(ksqlEngine, "ksqlEngine");
    this.commandRunner = Objects.requireNonNull(commandRunner, "commandRunner");
    this.rootDocument = Objects.requireNonNull(rootDocument, "rootDocument");
    this.statusResource = Objects.requireNonNull(statusResource, "statusResource");
    this.streamedQueryResource =
        Objects.requireNonNull(streamedQueryResource, "streamedQueryResource");
    this.ksqlResource = Objects.requireNonNull(ksqlResource, "ksqlResource");
    this.commandStore = Objects.requireNonNull(commandStore, "commandStore");
    this.serverState = Objects.requireNonNull(serverState, "serverState");
    this.processingLogContext = Objects.requireNonNull(
        processingLogContext,
        "processingLogContext");
    this.preconditions = Objects.requireNonNull(preconditions, "preconditions");
    this.versionCheckerAgent =
        Objects.requireNonNull(versionCheckerAgent, "versionCheckerAgent");
<<<<<<< HEAD
    this.serviceContextBinderFactory = Objects.requireNonNull(
        serviceContextBinderFactory, "serviceContextBinderFactory");
    this.securityExtension = Objects.requireNonNull(
        securityExtension, "securityExtension"
    );

    this.serverInfo = new ServerInfo(
        Version.getVersion(),
        getKafkaClusterId(serviceContext),
        ksqlConfig.getString(KsqlConfig.KSQL_SERVICE_ID_CONFIG));
=======

    this.commandRunnerThread = new Thread(commandRunner, "CommandRunner");
>>>>>>> 1bf2b829
  }

  @Override
  public void setupResources(final Configurable<?> config, final KsqlRestConfig appConfig) {
    config.register(rootDocument);
    config.register(new ServerInfoResource(serviceContext, ksqlConfig));
    config.register(statusResource);
    config.register(ksqlResource);
    config.register(streamedQueryResource);
    config.register(new KsqlExceptionMapper());
    config.register(new ServerStateDynamicBinding(serverState));
  }

  @Override
  public void start() throws Exception {
<<<<<<< HEAD
    commandRunner.start();
=======
>>>>>>> 1bf2b829
    super.start();
    startKsql();
    commandRunnerThread.start();
    final Properties metricsProperties = new Properties();
    metricsProperties.putAll(getConfiguration().getOriginals());
    if (versionCheckerAgent != null) {
      versionCheckerAgent.start(KsqlModuleType.SERVER, metricsProperties);
    }
    displayWelcomeMessage();
  }

  @VisibleForTesting
  void startKsql() {
    waitForPreconditions();
    initialize();
  }

  private static final class KsqlFailedPrecondition extends RuntimeException {
    private KsqlFailedPrecondition(final String message) {
      super(message);
    }
  }

  private void checkPreconditions() {
    for (final KsqlServerPrecondition precondition : preconditions) {
      final Optional<String> error = precondition.checkPrecondition(
          config,
          serviceContext
      );
      if (error.isPresent()) {
        serverState.setInitializingReason(error.get());
        throw new KsqlFailedPrecondition(error.get());
      }
    }
  }

  private void waitForPreconditions() {
    final List<Predicate<Exception>> predicates = ImmutableList.of(
        e -> !(e instanceof KsqlFailedPrecondition)
    );
    RetryUtil.retryWithBackoff(
        Integer.MAX_VALUE,
        1000,
        30000,
        this::checkPreconditions,
        predicates
    );
  }

  private void initialize() {
    final String commandTopic = commandStore.getCommandTopicName();
    KsqlInternalTopicUtils.ensureTopic(
        commandTopic,
        ksqlConfig,
        serviceContext.getTopicClient()
    );
    commandStore.start();

    ksqlEngine.getDdlCommandExec().execute(new RegisterTopicCommand(new RegisterTopic(
        QualifiedName.of(COMMANDS_KSQL_TOPIC_NAME),
        false,
        ImmutableMap.of(
            DdlConfig.VALUE_FORMAT_PROPERTY, new StringLiteral("json"),
            DdlConfig.KAFKA_TOPIC_NAME_PROPERTY, new StringLiteral(commandTopic)
        )
    )));
    ksqlEngine.getDdlCommandExec().execute(new CreateStreamCommand(
        "statementText",
        new CreateStream(
            QualifiedName.of(COMMANDS_STREAM_NAME),
            Collections.singletonList(new TableElement(
                "STATEMENT",
                new PrimitiveType(Type.KsqlType.STRING)
            )),
            false,
            Collections.singletonMap(
                DdlConfig.TOPIC_NAME_PROPERTY,
                new StringLiteral(COMMANDS_KSQL_TOPIC_NAME)
            )
        ),
        serviceContext.getTopicClient()
    ));

    ProcessingLogServerUtils.maybeCreateProcessingLogTopic(
        serviceContext.getTopicClient(),
        processingLogContext.getConfig(),
        ksqlConfig
    );
    maybeCreateProcessingLogStream(
        processingLogContext.getConfig(),
        ksqlConfig,
        ksqlEngine,
        commandStore
    );

    commandRunner.processPriorCommands();

    serverState.setReady();
  }

  @Override
  public void stop() {
    try {
      super.stop();
    } catch (final Exception e) {
      log.error("Exception while stopping rest server", e);
    }

    try {
      ksqlEngine.close();
    } catch (final Exception e) {
      log.error("Exception while waiting for Ksql Engine to close", e);
    }

    try {
      commandRunner.close();
    } catch (final Exception e) {
      log.error("Exception while waiting for CommandRunner thread to complete", e);
    }

    try {
      serviceContext.close();
    } catch (final Exception e) {
      log.error("Exception while closing services", e);
    }

    try {
      securityExtension.close();
    } catch (final Exception e) {
      log.error("Exception while closing security extension", e);
    }
  }

  public List<URL> getListeners() {
    return Arrays.stream(server.getConnectors())
        .filter(connector -> connector instanceof ServerConnector)
        .map(ServerConnector.class::cast)
        .map(connector -> {
          try {
            final String protocol = new HashSet<>(connector.getProtocols())
                .stream()
                .map(String::toLowerCase)
                .anyMatch(s -> s.equals("ssl")) ? "https" : "http";

            final int localPort = connector.getLocalPort();

            return new URL(protocol, "localhost", localPort, "");
          } catch (final Exception e) {
            throw new RuntimeException("Malformed listener", e);
          }
        })
        .collect(Collectors.toList());
  }

  @Override
  public void configureBaseApplication(
      final Configurable<?> config,
      final Map<String, String> metricTags) {
    // Would call this but it registers additional, unwanted exception mappers
    // super.configureBaseApplication(config, metricTags);
    // Instead, just copy+paste the desired parts from Application.configureBaseApplication() here:
    final JacksonMessageBodyProvider jsonProvider =
        new JacksonMessageBodyProvider(JsonMapper.INSTANCE.mapper);
    config.register(jsonProvider);
    config.register(JsonParseExceptionMapper.class);
    config.register(serviceContextBinderFactory.apply(ksqlConfig));

    // Don't want to buffer rows when streaming JSON in a request to the query resource
    config.property(ServerProperties.OUTBOUND_CONTENT_LENGTH_BUFFER, 0);
    config.property(ServerProperties.WADL_FEATURE_DISABLE, true);

    // Registers the REST security extensions
    securityExtension.register(config, ksqlConfig);
  }

  @Override
  protected void registerWebSocketEndpoints(final ServerContainer container) {
    try {
      final ListeningScheduledExecutorService exec = MoreExecutors.listeningDecorator(
          Executors.newScheduledThreadPool(
              config.getInt(KsqlRestConfig.KSQL_WEBSOCKETS_NUM_THREADS),
              new ThreadFactoryBuilder()
                  .setDaemon(true)
                  .setNameFormat("websockets-query-thread-%d")
                  .build()
          )
      );

      final StatementParser statementParser = new StatementParser(ksqlEngine);
      final TopicAccessValidator topicAccessValidator =
          TopicAccessValidatorFactory.create(serviceContext, ksqlEngine.getMetaStore());

      container.addEndpoint(
          ServerEndpointConfig.Builder
              .create(
                  WSQueryEndpoint.class,
                  WSQueryEndpoint.class.getAnnotation(ServerEndpoint.class).value()
              )
              .configurator(new Configurator() {
                @Override
                @SuppressWarnings("unchecked")
                public <T> T getEndpointInstance(final Class<T> endpointClass) {
                  return (T) new WSQueryEndpoint(
                      ksqlConfig,
                      JsonMapper.INSTANCE.mapper,
                      statementParser,
                      ksqlEngine,
<<<<<<< HEAD
                      commandQueue,
=======
                      serviceContext,
                      commandStore,
>>>>>>> 1bf2b829
                      exec,
                      versionCheckerAgent::updateLastRequestTime,
                      Duration.ofMillis(config.getLong(
                          KsqlRestConfig.DISTRIBUTED_COMMAND_RESPONSE_TIMEOUT_MS_CONFIG)),
<<<<<<< HEAD
                      topicAccessValidator,
                      securityExtension
=======
                      serverState
>>>>>>> 1bf2b829
                  );
                }
              })
              .build()
      );
    } catch (final DeploymentException e) {
      log.error("Unable to create websockets endpoint", e);
    }
  }

  public static KsqlRestApplication buildApplication(
      final KsqlRestConfig restConfig,
      final Function<Supplier<Boolean>, VersionCheckerAgent> versionCheckerFactory,
      final int maxStatementRetries
  ) {
    final KsqlConfig ksqlConfig = new KsqlConfig(restConfig.getKsqlConfigProperties());
<<<<<<< HEAD
    final ServiceContext serviceContext = DefaultServiceContext.create(ksqlConfig);

    return buildApplication(
        restConfig,
        versionCheckerFactory,
        maxStatementRetries,
        serviceContext,
        KsqlRestServiceContextBinder::new);
=======
    final ServiceContext serviceContext
        = new LazyServiceContext(() -> DefaultServiceContext.create(ksqlConfig));
    return buildApplication(restConfig, versionCheckerFactory, maxStatementRetries, serviceContext);
>>>>>>> 1bf2b829
  }

  static KsqlRestApplication buildApplication(
      final KsqlRestConfig restConfig,
      final Function<Supplier<Boolean>, VersionCheckerAgent> versionCheckerFactory,
      final int maxStatementRetries,
      final ServiceContext serviceContext,
      final Function<KsqlConfig, Binder> serviceContextBinderFactory
  ) {
    final String ksqlInstallDir = restConfig.getString(KsqlRestConfig.INSTALL_DIR_CONFIG);

    final KsqlConfig ksqlConfig = new KsqlConfig(restConfig.getKsqlConfigProperties());

    final ProcessingLogConfig processingLogConfig
        = new ProcessingLogConfig(restConfig.getOriginals());
    final ProcessingLogContext processingLogContext
        = ProcessingLogContext.create(processingLogConfig);

    final MutableFunctionRegistry functionRegistry = new InternalFunctionRegistry();

    final KsqlEngine ksqlEngine = new KsqlEngine(
        serviceContext,
        processingLogContext,
        functionRegistry,
        ksqlConfig.getString(KsqlConfig.KSQL_SERVICE_ID_CONFIG));

    UdfLoader.newInstance(ksqlConfig, functionRegistry, ksqlInstallDir).load();

    final String commandTopic = KsqlInternalTopicUtils.getTopicName(
        ksqlConfig, KsqlRestConfig.COMMAND_TOPIC_SUFFIX);
<<<<<<< HEAD
    KsqlInternalTopicUtils.ensureTopic(commandTopic, ksqlConfig, serviceContext.getTopicClient());

    final Map<String, Literal> commandTopicProperties = new HashMap<>();
    commandTopicProperties.put(
        DdlConfig.VALUE_FORMAT_PROPERTY,
        new StringLiteral("json")
    );
    commandTopicProperties.put(
        DdlConfig.KAFKA_TOPIC_NAME_PROPERTY,
        new StringLiteral(commandTopic)
    );

    ksqlEngine.getDdlCommandExec().execute(new RegisterTopicCommand(new RegisterTopic(
        QualifiedName.of(COMMANDS_KSQL_TOPIC_NAME),
        false,
        commandTopicProperties
    )));

    ksqlEngine.getDdlCommandExec().execute(new CreateStreamCommand(
        "statementText",
        new CreateStream(
            QualifiedName.of(COMMANDS_STREAM_NAME),
            Collections.singletonList(new TableElement(
                "STATEMENT",
                PrimitiveType.of(SqlType.STRING)
            )),
            false,
            ImmutableMap.<String, Literal>builder()
                .putAll(commandTopicProperties)
                .put(DdlConfig.TOPIC_NAME_PROPERTY, new StringLiteral(COMMANDS_KSQL_TOPIC_NAME))
            .build()
        ),
        serviceContext.getTopicClient()
    ));
=======
>>>>>>> 1bf2b829

    final StatementParser statementParser = new StatementParser(ksqlEngine);

    final CommandStore commandStore = CommandStore.Factory.create(
        commandTopic,
        restConfig.getCommandConsumerProperties(),
<<<<<<< HEAD
        restConfig.getCommandProducerProperties());
=======
        restConfig.getCommandProducerProperties(),
        new CommandIdAssigner(ksqlEngine.getMetaStore())
    );
>>>>>>> 1bf2b829

    final StatementExecutor statementExecutor = new StatementExecutor(
        ksqlConfig,
        ksqlEngine,
        statementParser
    );

    final RootDocument rootDocument = new RootDocument();

    final StatusResource statusResource = new StatusResource(statementExecutor);
    final VersionCheckerAgent versionChecker
        = versionCheckerFactory.apply(ksqlEngine::hasActiveQueries);

    final ServerState serverState = new ServerState();

    final KsqlSecurityExtension securityExtension = loadSecurityExtension(ksqlConfig);

    final TopicAccessValidator topicAccessValidator =
        TopicAccessValidatorFactory.create(serviceContext, ksqlEngine.getMetaStore());

    final StreamedQueryResource streamedQueryResource = new StreamedQueryResource(
        ksqlConfig,
        ksqlEngine,
        statementParser,
        commandStore,
        Duration.ofMillis(
            restConfig.getLong(KsqlRestConfig.STREAMED_QUERY_DISCONNECT_CHECK_MS_CONFIG)),
        Duration.ofMillis(restConfig.getLong(DISTRIBUTED_COMMAND_RESPONSE_TIMEOUT_MS_CONFIG)),
        versionChecker::updateLastRequestTime,
        topicAccessValidator
    );

    final KsqlResource ksqlResource = new KsqlResource(
        ksqlConfig,
        ksqlEngine,
        commandStore,
        Duration.ofMillis(restConfig.getLong(DISTRIBUTED_COMMAND_RESPONSE_TIMEOUT_MS_CONFIG)),
        versionChecker::updateLastRequestTime,
        Injectors.DEFAULT,
        topicAccessValidator);

    final List<String> managedTopics = new LinkedList<>();
    managedTopics.add(commandTopic);
    if (processingLogConfig.getBoolean(ProcessingLogConfig.TOPIC_AUTO_CREATE)) {
      managedTopics.add(ProcessingLogServerUtils.getTopicName(processingLogConfig, ksqlConfig));
    }
    final CommandRunner commandRunner = new CommandRunner(
        statementExecutor,
        commandStore,
        maxStatementRetries,
        new ClusterTerminator(ksqlConfig, ksqlEngine, serviceContext, managedTopics),
        serverState
    );

    final List<KsqlServerPrecondition> preconditions = restConfig.getConfiguredInstances(
        KsqlRestConfig.KSQL_SERVER_PRECONDITIONS,
        KsqlServerPrecondition.class
    );

    return new KsqlRestApplication(
        serviceContext,
        ksqlEngine,
        ksqlConfig,
        restConfig,
        commandRunner,
        commandStore,
        rootDocument,
        statusResource,
        streamedQueryResource,
        ksqlResource,
        versionChecker,
<<<<<<< HEAD
        serviceContextBinderFactory,
        securityExtension
    );
  }

  private static KsqlSecurityExtension loadSecurityExtension(final KsqlConfig ksqlConfig) {
    return Optional.ofNullable(ksqlConfig.getConfiguredInstance(
        KsqlConfig.KSQL_SECURITY_EXTENSION_CLASS,
        KsqlSecurityExtension.class
    )).orElse(new KsqlDefaultSecurityExtension());
  }

  private static String getKafkaClusterId(final ServiceContext serviceContext) {
    try {
      return serviceContext.getAdminClient().describeCluster().clusterId().get();

    } catch (final UnsupportedVersionException e) {
      throw new KsqlException(
          "The kafka brokers are incompatible with. "
          + "KSQL requires broker versions >= 0.10.1.x"
      );
    } catch (final Exception e) {
      throw new KsqlException("Failed to get Kafka cluster information", e);
    }
  }

=======
        serverState,
        processingLogContext,
        preconditions
    );
  }

>>>>>>> 1bf2b829
  private void displayWelcomeMessage() {
    final Console console = System.console();
    if (console == null) {
      return;
    }

    final PrintWriter writer =
        new PrintWriter(new OutputStreamWriter(System.out, StandardCharsets.UTF_8));

    WelcomeMsgUtils.displayWelcomeMessage(80, writer);

    final String version = Version.getVersion();
    final List<URL> listeners = getListeners();
    final String allListeners = listeners.stream()
        .map(Object::toString)
        .collect(Collectors.joining(", "));

    writer.printf("Server %s listening on %s%n", version, allListeners);
    writer.println();
    writer.println("To access the KSQL CLI, run:");
    writer.println("ksql " + listeners.get(0));
    writer.println();

    writer.flush();
  }

  static void maybeCreateProcessingLogStream(
      final ProcessingLogConfig config,
      final KsqlConfig ksqlConfig,
      final KsqlEngine ksqlEngine,
      final CommandQueue commandQueue
  ) {
    if (!config.getBoolean(ProcessingLogConfig.STREAM_AUTO_CREATE)
        || !commandQueue.isEmpty()) {
      return;
    }

    final PreparedStatement<?> statement = ProcessingLogServerUtils
        .processingLogStreamCreateStatement(config, ksqlConfig);
    final Supplier<ConfiguredStatement<?>> configured = () -> ConfiguredStatement.of(
        statement, Collections.emptyMap(), ksqlConfig);

    try {
      ksqlEngine.createSandbox(ksqlEngine.getServiceContext()).execute(configured.get());
    } catch (final KsqlException e) {
      log.warn("Failed to create processing log stream", e);
      return;
    }

    commandQueue.enqueueCommand(configured.get());
  }
}<|MERGE_RESOLUTION|>--- conflicted
+++ resolved
@@ -18,11 +18,8 @@
 import static io.confluent.ksql.rest.server.KsqlRestConfig.DISTRIBUTED_COMMAND_RESPONSE_TIMEOUT_MS_CONFIG;
 
 import com.fasterxml.jackson.jaxrs.base.JsonParseExceptionMapper;
-<<<<<<< HEAD
-=======
 import com.google.common.annotations.VisibleForTesting;
 import com.google.common.collect.ImmutableList;
->>>>>>> 1bf2b829
 import com.google.common.collect.ImmutableMap;
 import com.google.common.util.concurrent.ListeningScheduledExecutorService;
 import com.google.common.util.concurrent.MoreExecutors;
@@ -41,22 +38,13 @@
 import io.confluent.ksql.logging.processing.ProcessingLogContext;
 import io.confluent.ksql.parser.KsqlParser.PreparedStatement;
 import io.confluent.ksql.parser.tree.CreateStream;
-<<<<<<< HEAD
 import io.confluent.ksql.parser.tree.Literal;
-=======
->>>>>>> 1bf2b829
 import io.confluent.ksql.parser.tree.PrimitiveType;
 import io.confluent.ksql.parser.tree.QualifiedName;
 import io.confluent.ksql.parser.tree.RegisterTopic;
 import io.confluent.ksql.parser.tree.StringLiteral;
 import io.confluent.ksql.parser.tree.TableElement;
-<<<<<<< HEAD
 import io.confluent.ksql.parser.tree.Type.SqlType;
-import io.confluent.ksql.rest.entity.ServerInfo;
-=======
-import io.confluent.ksql.parser.tree.Type;
-import io.confluent.ksql.rest.server.computation.CommandIdAssigner;
->>>>>>> 1bf2b829
 import io.confluent.ksql.rest.server.computation.CommandQueue;
 import io.confluent.ksql.rest.server.computation.CommandRunner;
 import io.confluent.ksql.rest.server.computation.CommandStore;
@@ -69,13 +57,10 @@
 import io.confluent.ksql.rest.server.resources.StatusResource;
 import io.confluent.ksql.rest.server.resources.streaming.StreamedQueryResource;
 import io.confluent.ksql.rest.server.resources.streaming.WSQueryEndpoint;
-<<<<<<< HEAD
 import io.confluent.ksql.rest.server.security.KsqlDefaultSecurityExtension;
 import io.confluent.ksql.rest.server.security.KsqlSecurityExtension;
-=======
 import io.confluent.ksql.rest.server.state.ServerState;
 import io.confluent.ksql.rest.server.state.ServerStateDynamicBinding;
->>>>>>> 1bf2b829
 import io.confluent.ksql.rest.util.ClusterTerminator;
 import io.confluent.ksql.rest.util.KsqlInternalTopicUtils;
 import io.confluent.ksql.rest.util.ProcessingLogServerUtils;
@@ -101,6 +86,7 @@
 import java.time.Duration;
 import java.util.Arrays;
 import java.util.Collections;
+import java.util.HashMap;
 import java.util.HashSet;
 import java.util.LinkedList;
 import java.util.List;
@@ -142,20 +128,13 @@
   private final StatusResource statusResource;
   private final StreamedQueryResource streamedQueryResource;
   private final KsqlResource ksqlResource;
-<<<<<<< HEAD
-  private final ServerInfo serverInfo;
   private final VersionCheckerAgent versionCheckerAgent;
   private final ServiceContext serviceContext;
   private final Function<KsqlConfig, Binder> serviceContextBinderFactory;
   private final KsqlSecurityExtension securityExtension;
-=======
-  private final Thread commandRunnerThread;
-  private final VersionCheckerAgent versionCheckerAgent;
-  private final ServiceContext serviceContext;
   private final ServerState serverState;
   private final ProcessingLogContext processingLogContext;
   private final List<KsqlServerPrecondition> preconditions;
->>>>>>> 1bf2b829
 
   public static String getCommandsStreamName() {
     return COMMANDS_STREAM_NAME;
@@ -175,15 +154,12 @@
       final StreamedQueryResource streamedQueryResource,
       final KsqlResource ksqlResource,
       final VersionCheckerAgent versionCheckerAgent,
-<<<<<<< HEAD
       final Function<KsqlConfig, Binder> serviceContextBinderFactory,
-      final KsqlSecurityExtension securityExtension) {
-=======
+      final KsqlSecurityExtension securityExtension,
       final ServerState serverState,
       final ProcessingLogContext processingLogContext,
       final List<KsqlServerPrecondition> preconditions
   ) {
->>>>>>> 1bf2b829
     super(config);
     this.serviceContext = Objects.requireNonNull(serviceContext, "serviceContext");
     this.ksqlConfig = Objects.requireNonNull(ksqlConfig, "ksqlConfig");
@@ -202,21 +178,11 @@
     this.preconditions = Objects.requireNonNull(preconditions, "preconditions");
     this.versionCheckerAgent =
         Objects.requireNonNull(versionCheckerAgent, "versionCheckerAgent");
-<<<<<<< HEAD
     this.serviceContextBinderFactory = Objects.requireNonNull(
         serviceContextBinderFactory, "serviceContextBinderFactory");
     this.securityExtension = Objects.requireNonNull(
         securityExtension, "securityExtension"
     );
-
-    this.serverInfo = new ServerInfo(
-        Version.getVersion(),
-        getKafkaClusterId(serviceContext),
-        ksqlConfig.getString(KsqlConfig.KSQL_SERVICE_ID_CONFIG));
-=======
-
-    this.commandRunnerThread = new Thread(commandRunner, "CommandRunner");
->>>>>>> 1bf2b829
   }
 
   @Override
@@ -232,13 +198,9 @@
 
   @Override
   public void start() throws Exception {
-<<<<<<< HEAD
-    commandRunner.start();
-=======
->>>>>>> 1bf2b829
     super.start();
     startKsql();
-    commandRunnerThread.start();
+    commandRunner.start();
     final Properties metricsProperties = new Properties();
     metricsProperties.putAll(getConfiguration().getOriginals());
     if (versionCheckerAgent != null) {
@@ -294,13 +256,19 @@
     );
     commandStore.start();
 
+    final Map<String, Literal> commandTopicProperties = new HashMap<>();
+    commandTopicProperties.put(
+        DdlConfig.VALUE_FORMAT_PROPERTY,
+        new StringLiteral("json")
+    );
+    commandTopicProperties.put(
+        DdlConfig.KAFKA_TOPIC_NAME_PROPERTY,
+        new StringLiteral(commandTopic)
+    );
     ksqlEngine.getDdlCommandExec().execute(new RegisterTopicCommand(new RegisterTopic(
         QualifiedName.of(COMMANDS_KSQL_TOPIC_NAME),
         false,
-        ImmutableMap.of(
-            DdlConfig.VALUE_FORMAT_PROPERTY, new StringLiteral("json"),
-            DdlConfig.KAFKA_TOPIC_NAME_PROPERTY, new StringLiteral(commandTopic)
-        )
+        commandTopicProperties
     )));
     ksqlEngine.getDdlCommandExec().execute(new CreateStreamCommand(
         "statementText",
@@ -308,13 +276,13 @@
             QualifiedName.of(COMMANDS_STREAM_NAME),
             Collections.singletonList(new TableElement(
                 "STATEMENT",
-                new PrimitiveType(Type.KsqlType.STRING)
+                PrimitiveType.of(SqlType.STRING)
             )),
             false,
-            Collections.singletonMap(
-                DdlConfig.TOPIC_NAME_PROPERTY,
-                new StringLiteral(COMMANDS_KSQL_TOPIC_NAME)
-            )
+            ImmutableMap.<String, Literal>builder()
+                .putAll(commandTopicProperties)
+                .put(DdlConfig.TOPIC_NAME_PROPERTY, new StringLiteral(COMMANDS_KSQL_TOPIC_NAME))
+                .build()
         ),
         serviceContext.getTopicClient()
     ));
@@ -443,22 +411,14 @@
                       JsonMapper.INSTANCE.mapper,
                       statementParser,
                       ksqlEngine,
-<<<<<<< HEAD
-                      commandQueue,
-=======
-                      serviceContext,
                       commandStore,
->>>>>>> 1bf2b829
                       exec,
                       versionCheckerAgent::updateLastRequestTime,
                       Duration.ofMillis(config.getLong(
                           KsqlRestConfig.DISTRIBUTED_COMMAND_RESPONSE_TIMEOUT_MS_CONFIG)),
-<<<<<<< HEAD
                       topicAccessValidator,
-                      securityExtension
-=======
+                      securityExtension,
                       serverState
->>>>>>> 1bf2b829
                   );
                 }
               })
@@ -475,8 +435,8 @@
       final int maxStatementRetries
   ) {
     final KsqlConfig ksqlConfig = new KsqlConfig(restConfig.getKsqlConfigProperties());
-<<<<<<< HEAD
-    final ServiceContext serviceContext = DefaultServiceContext.create(ksqlConfig);
+    final ServiceContext serviceContext
+        = new LazyServiceContext(() -> DefaultServiceContext.create(ksqlConfig));
 
     return buildApplication(
         restConfig,
@@ -484,11 +444,6 @@
         maxStatementRetries,
         serviceContext,
         KsqlRestServiceContextBinder::new);
-=======
-    final ServiceContext serviceContext
-        = new LazyServiceContext(() -> DefaultServiceContext.create(ksqlConfig));
-    return buildApplication(restConfig, versionCheckerFactory, maxStatementRetries, serviceContext);
->>>>>>> 1bf2b829
   }
 
   static KsqlRestApplication buildApplication(
@@ -519,56 +474,13 @@
 
     final String commandTopic = KsqlInternalTopicUtils.getTopicName(
         ksqlConfig, KsqlRestConfig.COMMAND_TOPIC_SUFFIX);
-<<<<<<< HEAD
-    KsqlInternalTopicUtils.ensureTopic(commandTopic, ksqlConfig, serviceContext.getTopicClient());
-
-    final Map<String, Literal> commandTopicProperties = new HashMap<>();
-    commandTopicProperties.put(
-        DdlConfig.VALUE_FORMAT_PROPERTY,
-        new StringLiteral("json")
-    );
-    commandTopicProperties.put(
-        DdlConfig.KAFKA_TOPIC_NAME_PROPERTY,
-        new StringLiteral(commandTopic)
-    );
-
-    ksqlEngine.getDdlCommandExec().execute(new RegisterTopicCommand(new RegisterTopic(
-        QualifiedName.of(COMMANDS_KSQL_TOPIC_NAME),
-        false,
-        commandTopicProperties
-    )));
-
-    ksqlEngine.getDdlCommandExec().execute(new CreateStreamCommand(
-        "statementText",
-        new CreateStream(
-            QualifiedName.of(COMMANDS_STREAM_NAME),
-            Collections.singletonList(new TableElement(
-                "STATEMENT",
-                PrimitiveType.of(SqlType.STRING)
-            )),
-            false,
-            ImmutableMap.<String, Literal>builder()
-                .putAll(commandTopicProperties)
-                .put(DdlConfig.TOPIC_NAME_PROPERTY, new StringLiteral(COMMANDS_KSQL_TOPIC_NAME))
-            .build()
-        ),
-        serviceContext.getTopicClient()
-    ));
-=======
->>>>>>> 1bf2b829
 
     final StatementParser statementParser = new StatementParser(ksqlEngine);
 
     final CommandStore commandStore = CommandStore.Factory.create(
         commandTopic,
         restConfig.getCommandConsumerProperties(),
-<<<<<<< HEAD
         restConfig.getCommandProducerProperties());
-=======
-        restConfig.getCommandProducerProperties(),
-        new CommandIdAssigner(ksqlEngine.getMetaStore())
-    );
->>>>>>> 1bf2b829
 
     final StatementExecutor statementExecutor = new StatementExecutor(
         ksqlConfig,
@@ -640,9 +552,11 @@
         streamedQueryResource,
         ksqlResource,
         versionChecker,
-<<<<<<< HEAD
         serviceContextBinderFactory,
-        securityExtension
+        securityExtension,
+        serverState,
+        processingLogContext,
+        preconditions
     );
   }
 
@@ -653,28 +567,6 @@
     )).orElse(new KsqlDefaultSecurityExtension());
   }
 
-  private static String getKafkaClusterId(final ServiceContext serviceContext) {
-    try {
-      return serviceContext.getAdminClient().describeCluster().clusterId().get();
-
-    } catch (final UnsupportedVersionException e) {
-      throw new KsqlException(
-          "The kafka brokers are incompatible with. "
-          + "KSQL requires broker versions >= 0.10.1.x"
-      );
-    } catch (final Exception e) {
-      throw new KsqlException("Failed to get Kafka cluster information", e);
-    }
-  }
-
-=======
-        serverState,
-        processingLogContext,
-        preconditions
-    );
-  }
-
->>>>>>> 1bf2b829
   private void displayWelcomeMessage() {
     final Console console = System.console();
     if (console == null) {
