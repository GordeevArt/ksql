--- conflicted
+++ resolved
@@ -147,21 +147,10 @@
   }
 
   @POST
-<<<<<<< HEAD
   public Response handleKsqlStatements(
       @Context final ServiceContext serviceContext,
       final KsqlRequest request
   ) {
-    if (!ksqlEngine.isAcceptingStatements()) {
-      return Errors.serverErrorForStatement(
-          new KsqlException("The cluster has been terminated. No new request will be accepted."),
-          request.getKsql(),
-          new KsqlEntityList()
-      );
-    }
-=======
-  public Response handleKsqlStatements(final KsqlRequest request) {
->>>>>>> 1bf2b829
     activenessRegistrar.updateLastRequestTime();
 
     try {
