/*
 * Copyright 2018 Confluent Inc.
 *
 * Licensed under the Confluent Community License (the "License"); you may not use
 * this file except in compliance with the License.  You may obtain a copy of the
 * License at
 *
 * http://www.confluent.io/confluent-community-license
 *
 * Unless required by applicable law or agreed to in writing, software
 * distributed under the License is distributed on an "AS IS" BASIS, WITHOUT
 * WARRANTIES OF ANY KIND, either express or implied.  See the License for the
 * specific language governing permissions and limitations under the License.
 */

package io.confluent.ksql.rest.entity;

import static org.hamcrest.MatcherAssert.assertThat;
import static org.hamcrest.Matchers.containsString;
import static org.hamcrest.Matchers.equalTo;
import static org.hamcrest.Matchers.hasItem;
import static org.hamcrest.Matchers.is;
<<<<<<< HEAD
=======
import static org.hamcrest.Matchers.nullValue;
import static org.junit.Assert.assertThrows;
>>>>>>> 365b32bc

import com.fasterxml.jackson.databind.ObjectMapper;
import com.google.common.collect.ImmutableMap;
import com.google.common.testing.EqualsTester;
import io.confluent.ksql.json.JsonMapper;
import io.confluent.ksql.util.KsqlException;
import java.io.IOException;
import java.util.Collections;
import java.util.Map;
import java.util.Optional;
<<<<<<< HEAD
import org.apache.kafka.clients.consumer.ConsumerConfig;
import org.apache.kafka.streams.StreamsConfig;
import org.apache.kafka.streams.processor.TimestampExtractor;
import org.junit.Rule;
=======
import org.junit.BeforeClass;
>>>>>>> 365b32bc
import org.junit.Test;

@SuppressWarnings("SameParameterValue")
public class KsqlRequestTest {

  private static final ObjectMapper OBJECT_MAPPER = JsonMapper.INSTANCE.mapper;
  private static final String A_JSON_REQUEST = "{"
      + "\"ksql\":\"sql\","
      + "\"streamsProperties\":{"
      + "\"" + ConsumerConfig.AUTO_OFFSET_RESET_CONFIG + "\":\"earliest\","
      + "\"" + StreamsConfig.DEFAULT_TIMESTAMP_EXTRACTOR_CLASS_CONFIG + "\":\""
                + TimestampExtractor.class.getCanonicalName() + "\""
      + "}}";
  private static final String A_JSON_REQUEST_WITH_COMMAND_NUMBER = "{"
      + "\"ksql\":\"sql\","
      + "\"streamsProperties\":{"
      + "\"" + ConsumerConfig.AUTO_OFFSET_RESET_CONFIG + "\":\"earliest\","
      + "\"" + StreamsConfig.DEFAULT_TIMESTAMP_EXTRACTOR_CLASS_CONFIG + "\":\""
                + TimestampExtractor.class.getCanonicalName() + "\""
      + "},"
      + "\"commandSequenceNumber\":2}";
  private static final String A_JSON_REQUEST_WITH_NULL_COMMAND_NUMBER = "{"
      + "\"ksql\":\"sql\","
      + "\"streamsProperties\":{"
      + "\"" + ConsumerConfig.AUTO_OFFSET_RESET_CONFIG + "\":\"earliest\","
      + "\"" + StreamsConfig.DEFAULT_TIMESTAMP_EXTRACTOR_CLASS_CONFIG + "\":\""
                + TimestampExtractor.class.getCanonicalName() + "\""
      + "},"
      + "\"commandSequenceNumber\":null}";

  private static final ImmutableMap<String, Object> SOME_PROPS = ImmutableMap.of(
      ConsumerConfig.AUTO_OFFSET_RESET_CONFIG, "earliest",
      StreamsConfig.DEFAULT_TIMESTAMP_EXTRACTOR_CLASS_CONFIG, TimestampExtractor.class
  );
  private static final long SOME_COMMAND_NUMBER = 2L;

  private static final KsqlRequest A_REQUEST = new KsqlRequest("sql", SOME_PROPS, null);
  private static final KsqlRequest A_REQUEST_WITH_COMMAND_NUMBER =
      new KsqlRequest("sql", SOME_PROPS, SOME_COMMAND_NUMBER);

<<<<<<< HEAD
  @Rule
  public final ExpectedException expectedException = ExpectedException.none();
=======
  @BeforeClass
  public static void setUpClass() {
    OBJECT_MAPPER.registerModule(new Jdk8Module());
  }
>>>>>>> 365b32bc

  @Test
  public void shouldHandleNullStatement() {
    assertThat(new KsqlRequest(null, SOME_PROPS, SOME_COMMAND_NUMBER).getKsql(), is(""));
  }

  @Test
  public void shouldHandleNullProps() {
    assertThat(new KsqlRequest("sql", null, SOME_COMMAND_NUMBER).getStreamsProperties(),
        is(Collections.emptyMap()));
  }

  @Test
  public void shouldHandleNullCommandNumber() {
    assertThat(new KsqlRequest("sql", SOME_PROPS, null).getCommandSequenceNumber(), is(Optional.empty()));
  }

  @Test
  public void shouldDeserializeFromJson() {
    // When:
    final KsqlRequest request = deserialize(A_JSON_REQUEST);

    // Then:
    assertThat(request, is(A_REQUEST));
  }

  @Test
  public void shouldDeserializeFromJsonWithCommandNumber() {
    // When:
    final KsqlRequest request = deserialize(A_JSON_REQUEST_WITH_COMMAND_NUMBER);

    // Then:
    assertThat(request, is(A_REQUEST_WITH_COMMAND_NUMBER));
  }

  @Test
  public void shouldDeserializeFromJsonWithNullCommandNumber() {
    // When:
    final KsqlRequest request = deserialize(A_JSON_REQUEST_WITH_NULL_COMMAND_NUMBER);

    // Then:
    assertThat(request, is(A_REQUEST));
  }

  @Test
  public void shouldSerializeToJson() {
    // When:
    final String jsonRequest = serialize(A_REQUEST);

    // Then:
    assertThat(jsonRequest, is(A_JSON_REQUEST_WITH_NULL_COMMAND_NUMBER));
  }

  @Test
  public void shouldSerializeToJsonWithCommandNumber() {
    // When:
    final String jsonRequest = serialize(A_REQUEST_WITH_COMMAND_NUMBER);

    // Then:
    assertThat(jsonRequest, is(A_JSON_REQUEST_WITH_COMMAND_NUMBER));
  }

  @Test
  public void shouldImplementHashCodeAndEqualsCorrectly() {
    new EqualsTester()
        .addEqualityGroup(new KsqlRequest("sql", SOME_PROPS, SOME_COMMAND_NUMBER),
            new KsqlRequest("sql", SOME_PROPS, SOME_COMMAND_NUMBER))
        .addEqualityGroup(new KsqlRequest("different-sql", SOME_PROPS, SOME_COMMAND_NUMBER))
        .addEqualityGroup(new KsqlRequest("sql", ImmutableMap.of(), SOME_COMMAND_NUMBER))
        .addEqualityGroup(new KsqlRequest("sql", SOME_PROPS, null))
        .testEquals();
  }

  @Test
  public void shouldHandleShortProperties() {
    // Given:
    final String jsonRequest = "{"
        + "\"ksql\":\"sql\","
        + "\"streamsProperties\":{"
        + "\"" + ConsumerConfig.AUTO_OFFSET_RESET_CONFIG + "\":\"earliest\""
        + "}}";

    // When:
    final KsqlRequest request = deserialize(jsonRequest);

    // Then:
    assertThat(request.getStreamsProperties().get(ConsumerConfig.AUTO_OFFSET_RESET_CONFIG), equalTo("earliest"));
  }

  @Test
  public void shouldThrowOnInvalidPropertyValue() {
    // Given:
    final KsqlRequest request = new KsqlRequest(
        "sql",
        ImmutableMap.of(
            ConsumerConfig.AUTO_OFFSET_RESET_CONFIG, "not-parsable"
        ),
        null);

<<<<<<< HEAD
    expectedException.expect(KsqlException.class);
    expectedException.expectMessage(containsString(ConsumerConfig.AUTO_OFFSET_RESET_CONFIG));
    expectedException.expectMessage(containsString("not-parsable"));

=======
>>>>>>> 365b32bc
    // When:
    final KsqlException e = assertThrows(
        KsqlException.class,
        request::getStreamsProperties
    );

    // Then:
    assertThat(e.getMessage(), containsString(SINK_NUMBER_OF_REPLICAS_PROPERTY));
    assertThat(e.getMessage(), containsString("not-parsable"));
  }

  @Test
  public void shouldHandleNullPropertyValue() {
    // Given:
    final KsqlRequest request = new KsqlRequest(
        "sql",
        Collections.singletonMap(
            ConsumerConfig.AUTO_OFFSET_RESET_CONFIG, "earliest"
        ),
        null);

    // When:
    final Map<String, Object> props = request.getStreamsProperties();

    // Then:
    assertThat(props.keySet(), hasItem(ConsumerConfig.AUTO_OFFSET_RESET_CONFIG));
    assertThat(props.get(ConsumerConfig.AUTO_OFFSET_RESET_CONFIG), is("earliest"));
  }

  private static String serialize(final KsqlRequest request) {
    try {
      return OBJECT_MAPPER.writeValueAsString(request);
    } catch (IOException e) {
      throw new RuntimeException("test invalid", e);
    }
  }

  private static KsqlRequest deserialize(final String json) {
    try {
      return OBJECT_MAPPER.readValue(json, KsqlRequest.class);
    } catch (IOException e) {
      if (e.getCause() instanceof RuntimeException) {
        throw (RuntimeException) e.getCause();
      }
      throw new RuntimeException(e);
    }
  }
}<|MERGE_RESOLUTION|>--- conflicted
+++ resolved
@@ -20,11 +20,7 @@
 import static org.hamcrest.Matchers.equalTo;
 import static org.hamcrest.Matchers.hasItem;
 import static org.hamcrest.Matchers.is;
-<<<<<<< HEAD
-=======
-import static org.hamcrest.Matchers.nullValue;
 import static org.junit.Assert.assertThrows;
->>>>>>> 365b32bc
 
 import com.fasterxml.jackson.databind.ObjectMapper;
 import com.google.common.collect.ImmutableMap;
@@ -35,14 +31,9 @@
 import java.util.Collections;
 import java.util.Map;
 import java.util.Optional;
-<<<<<<< HEAD
 import org.apache.kafka.clients.consumer.ConsumerConfig;
 import org.apache.kafka.streams.StreamsConfig;
 import org.apache.kafka.streams.processor.TimestampExtractor;
-import org.junit.Rule;
-=======
-import org.junit.BeforeClass;
->>>>>>> 365b32bc
 import org.junit.Test;
 
 @SuppressWarnings("SameParameterValue")
@@ -83,16 +74,6 @@
   private static final KsqlRequest A_REQUEST_WITH_COMMAND_NUMBER =
       new KsqlRequest("sql", SOME_PROPS, SOME_COMMAND_NUMBER);
 
-<<<<<<< HEAD
-  @Rule
-  public final ExpectedException expectedException = ExpectedException.none();
-=======
-  @BeforeClass
-  public static void setUpClass() {
-    OBJECT_MAPPER.registerModule(new Jdk8Module());
-  }
->>>>>>> 365b32bc
-
   @Test
   public void shouldHandleNullStatement() {
     assertThat(new KsqlRequest(null, SOME_PROPS, SOME_COMMAND_NUMBER).getKsql(), is(""));
@@ -191,13 +172,6 @@
         ),
         null);
 
-<<<<<<< HEAD
-    expectedException.expect(KsqlException.class);
-    expectedException.expectMessage(containsString(ConsumerConfig.AUTO_OFFSET_RESET_CONFIG));
-    expectedException.expectMessage(containsString("not-parsable"));
-
-=======
->>>>>>> 365b32bc
     // When:
     final KsqlException e = assertThrows(
         KsqlException.class,
@@ -205,7 +179,7 @@
     );
 
     // Then:
-    assertThat(e.getMessage(), containsString(SINK_NUMBER_OF_REPLICAS_PROPERTY));
+    assertThat(e.getMessage(), containsString(ConsumerConfig.AUTO_OFFSET_RESET_CONFIG));
     assertThat(e.getMessage(), containsString("not-parsable"));
   }
 
