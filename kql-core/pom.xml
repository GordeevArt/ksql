<?xml version="1.0" encoding="UTF-8"?>
<project xmlns="http://maven.apache.org/POM/4.0.0"
         xmlns:xsi="http://www.w3.org/2001/XMLSchema-instance"
         xsi:schemaLocation="http://maven.apache.org/POM/4.0.0 http://maven.apache.org/xsd/maven-4.0.0.xsd">
    <parent>
        <artifactId>KQL</artifactId>
        <groupId>KQL</groupId>
        <version>1.0-SNAPSHOT</version>
    </parent>
    <modelVersion>4.0.0</modelVersion>

    <artifactId>kql-core</artifactId>

    <dependencies>
        <!-- https://mvnrepository.com/artifact/org.apache.kafka/kafka_2.11 -->
        <dependency>
            <groupId>org.apache.kafka</groupId>
            <artifactId>kafka_2.11</artifactId>
<<<<<<< HEAD
            <version>0.11.0.0-SNAPSHOT</version>
=======
            <!--<version>0.10.1.0</version>-->
            <version>0.10.2.0</version>
>>>>>>> ec99b910
        </dependency>

        <!-- https://mvnrepository.com/artifact/org.apache.kafka/kafka-streams -->
        <dependency>
            <groupId>org.apache.kafka</groupId>
            <artifactId>kafka-streams</artifactId>
<<<<<<< HEAD
            <!--<version>0.10.2.0-SNAPSHOT</version>-->
            <version>0.11.0.0-SNAPSHOT</version>
=======
            <!--<version>0.10.1.0</version>-->
            <version>0.10.2.0</version>
>>>>>>> ec99b910
        </dependency>

        <!-- https://mvnrepository.com/artifact/org.apache.kafka/kafka-clients -->
        <dependency>
            <groupId>org.apache.kafka</groupId>
            <artifactId>kafka-clients</artifactId>
<<<<<<< HEAD
            <!--<version>0.10.2.0-SNAPSHOT</version>-->
            <version>0.11.0.0-SNAPSHOT</version>
=======
            <!--<version>0.10.1.0</version>-->
            <version>0.10.2.0</version>
>>>>>>> ec99b910
        </dependency>

        <!-- https://mvnrepository.com/artifact/org.apache.kafka/connect-api -->
        <dependency>
            <groupId>org.apache.kafka</groupId>
            <artifactId>connect-api</artifactId>
<<<<<<< HEAD
            <version>0.10.2.0-SNAPSHOT</version>
            <!--<version>0.11.0.0-SNAPSHOT</version>-->
=======
            <!--<version>0.10.1.0</version> -->
            <version>0.10.2.0</version>
>>>>>>> ec99b910
        </dependency>


        <!-- https://mvnrepository.com/artifact/org.apache.kafka/connect-json -->
        <dependency>
            <groupId>org.apache.kafka</groupId>
            <artifactId>connect-json</artifactId>
<<<<<<< HEAD
            <!--<version>0.10.2.0-SNAPSHOT</version>-->
            <version>0.11.0.0-SNAPSHOT</version>
=======
            <!--<version>0.10.1.0</version>-->
            <version>0.10.2.0</version>
>>>>>>> ec99b910
        </dependency>

        <!-- https://mvnrepository.com/artifact/io.airlift/slice -->
        <dependency>
            <groupId>io.airlift</groupId>
            <artifactId>slice</artifactId>
            <version>0.23</version>
        </dependency>


        <!-- https://mvnrepository.com/artifact/com.google.guava/guava -->
        <dependency>
            <groupId>com.google.guava</groupId>
            <artifactId>guava</artifactId>
            <version>19.0</version>
        </dependency>

        <!-- https://mvnrepository.com/artifact/com.google.code.findbugs/jsr305 -->
        <dependency>
            <groupId>com.google.code.findbugs</groupId>
            <artifactId>jsr305</artifactId>
            <version>3.0.1</version>
        </dependency>


        <!-- https://mvnrepository.com/artifact/org.antlr/antlr4-runtime -->
        <dependency>
            <groupId>org.antlr</groupId>
            <artifactId>antlr4-runtime</artifactId>
            <version>4.5.3</version>
        </dependency>


        <!-- https://mvnrepository.com/artifact/org.codehaus.janino/commons-compiler -->
        <dependency>
            <groupId>org.codehaus.janino</groupId>
            <artifactId>commons-compiler</artifactId>
            <version>3.0.6</version>
        </dependency>

        <dependency>
            <groupId>org.codehaus.janino</groupId>
            <artifactId>janino</artifactId>
            <version>3.0.6</version>
        </dependency>

        <!-- https://mvnrepository.com/artifact/org.apache.avro/avro -->
        <dependency>
            <groupId>org.apache.avro</groupId>
            <artifactId>avro</artifactId>
            <version>1.8.1</version>
        </dependency>

        <!-- https://mvnrepository.com/artifact/org.rocksdb/rocksdbjni -->
        <dependency>
            <groupId>org.rocksdb</groupId>
            <artifactId>rocksdbjni</artifactId>
            <version>5.0.1</version>
        </dependency>

        <!-- https://mvnrepository.com/artifact/junit/junit -->
        <dependency>
            <groupId>junit</groupId>
            <artifactId>junit</artifactId>
            <version>4.12</version>
        </dependency>

        <dependency>
            <groupId>org.apache.commons</groupId>
            <artifactId>commons-csv</artifactId>
            <version>1.4</version>
        </dependency>
    </dependencies>

    <build>
        <plugins>
            <plugin>
                <groupId>org.antlr</groupId>
                <artifactId>antlr4-maven-plugin</artifactId>
                <version>4.5.3</version>
                <configuration>
                    <!--<sourceDirectory>src/main/antlr4/io/confluent/kql/parser</sourceDirectory>-->
                    <!--<outputDirectory>src/main/java/io/confluent/kql/parser</outputDirectory>-->
                    <visitor>true</visitor>
                </configuration>
                <executions>
                    <execution>
                        <goals>
                            <goal>antlr4</goal>
                        </goals>
                    </execution>
                </executions>
            </plugin>
            <plugin>
                <groupId>org.apache.maven.plugins</groupId>
                <artifactId>maven-compiler-plugin</artifactId>
                <configuration>
                    <source>1.8</source>
                    <target>1.8</target>
                </configuration>
            </plugin>
            <plugin>
                <groupId>org.apache.avro</groupId>
                <artifactId>avro-maven-plugin</artifactId>
                <version>1.8.1</version>
                <configuration>
                    <stringType>String</stringType>
                </configuration>
            </plugin>

        </plugins>
    </build>

</project><|MERGE_RESOLUTION|>--- conflicted
+++ resolved
@@ -16,51 +16,32 @@
         <dependency>
             <groupId>org.apache.kafka</groupId>
             <artifactId>kafka_2.11</artifactId>
-<<<<<<< HEAD
-            <version>0.11.0.0-SNAPSHOT</version>
-=======
             <!--<version>0.10.1.0</version>-->
             <version>0.10.2.0</version>
->>>>>>> ec99b910
         </dependency>
 
         <!-- https://mvnrepository.com/artifact/org.apache.kafka/kafka-streams -->
         <dependency>
             <groupId>org.apache.kafka</groupId>
             <artifactId>kafka-streams</artifactId>
-<<<<<<< HEAD
-            <!--<version>0.10.2.0-SNAPSHOT</version>-->
-            <version>0.11.0.0-SNAPSHOT</version>
-=======
             <!--<version>0.10.1.0</version>-->
             <version>0.10.2.0</version>
->>>>>>> ec99b910
         </dependency>
 
         <!-- https://mvnrepository.com/artifact/org.apache.kafka/kafka-clients -->
         <dependency>
             <groupId>org.apache.kafka</groupId>
             <artifactId>kafka-clients</artifactId>
-<<<<<<< HEAD
-            <!--<version>0.10.2.0-SNAPSHOT</version>-->
-            <version>0.11.0.0-SNAPSHOT</version>
-=======
             <!--<version>0.10.1.0</version>-->
             <version>0.10.2.0</version>
->>>>>>> ec99b910
         </dependency>
 
         <!-- https://mvnrepository.com/artifact/org.apache.kafka/connect-api -->
         <dependency>
             <groupId>org.apache.kafka</groupId>
             <artifactId>connect-api</artifactId>
-<<<<<<< HEAD
-            <version>0.10.2.0-SNAPSHOT</version>
-            <!--<version>0.11.0.0-SNAPSHOT</version>-->
-=======
             <!--<version>0.10.1.0</version> -->
             <version>0.10.2.0</version>
->>>>>>> ec99b910
         </dependency>
 
 
@@ -68,13 +49,8 @@
         <dependency>
             <groupId>org.apache.kafka</groupId>
             <artifactId>connect-json</artifactId>
-<<<<<<< HEAD
-            <!--<version>0.10.2.0-SNAPSHOT</version>-->
-            <version>0.11.0.0-SNAPSHOT</version>
-=======
             <!--<version>0.10.1.0</version>-->
             <version>0.10.2.0</version>
->>>>>>> ec99b910
         </dependency>
 
         <!-- https://mvnrepository.com/artifact/io.airlift/slice -->
