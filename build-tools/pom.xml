<?xml version="1.0" encoding="UTF-8"?>
<!--
  ~ Copyright 2018 Confluent Inc.
  ~
  ~ Licensed under the Confluent Community License; you may not use this file
  ~ except in compliance with the License.  You may obtain a copy of the License at
  ~
  ~ http://www.confluent.io/confluent-community-license
  ~
  ~ Unless required by applicable law or agreed to in writing, software
  ~ distributed under the License is distributed on an "AS IS" BASIS, WITHOUT
  ~ WARRANTIES OF ANY KIND, either express or implied.  See the License for the
  ~ specific language governing permissions and limitations under the License.
  -->
<project xmlns="http://maven.apache.org/POM/4.0.0"
         xmlns:xsi="http://www.w3.org/2001/XMLSchema-instance"
         xsi:schemaLocation="http://maven.apache.org/POM/4.0.0 http://maven.apache.org/xsd/maven-4.0.0.xsd">
    <modelVersion>4.0.0</modelVersion>
    <groupId>io.confluent</groupId>
    <artifactId>build-tools</artifactId>
<<<<<<< HEAD
    <version>5.1.2-SNAPSHOT</version>
=======
    <version>5.1.2</version>
>>>>>>> 105e5407
    <name>Build Tools</name>
</project><|MERGE_RESOLUTION|>--- conflicted
+++ resolved
@@ -18,10 +18,6 @@
     <modelVersion>4.0.0</modelVersion>
     <groupId>io.confluent</groupId>
     <artifactId>build-tools</artifactId>
-<<<<<<< HEAD
-    <version>5.1.2-SNAPSHOT</version>
-=======
     <version>5.1.2</version>
->>>>>>> 105e5407
     <name>Build Tools</name>
 </project>