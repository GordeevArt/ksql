--- conflicted
+++ resolved
@@ -16,318 +16,5 @@
 
 The application makes use of standard streaming functions (i.e. min, max, etc), as well as enrichment using child tables, table-stream joins and different types of windowing functionality.
 
-<<<<<<< HEAD
-
 - [Follow these instructions if you are using Docker](/ksql-clickstream-demo/docker-clickstream.md)
-- [Follow these instructions if you are not using Docker](/ksql-clickstream-demo/non-docker-clickstream.md)
-=======
-#### Prerequisites
-- [Confluent 3.3.0](http://docs.confluent.io/current/installation.html) locally
-    - Make sure you only have one broker running on the host
-- [ElasticSearch](https://www.elastic.co/guide/en/elasticsearch/guide/current/running-elasticsearch.html)
-- [Grafana](http://docs.grafana.org/installation/)
-- [Git](https://git-scm.com/downloads)
-- [Maven](https://maven.apache.org/install.html)
-- Java: Minimum version 1.8. Install Oracle Java JRE or JDK \>= 1.8 on your local machine
-
-1.  Clone the Confluent KSQL repository.
-
-    ```bash
-    $ git clone git@github.com:confluentinc/ksql.git
-    ```
-
-1.  Change directory to the `ksql` directory and compile the KSQL code.
-
-    ```bash
-    $ cd ksql
-    $ mvn clean compile install -DskipTests
-    ```
-
-1.  Copy the Kafka Connect Elasticsearch configuration file (`ksql/ksql-clickstream-demo/demo/connect-config/null-filter-4.0.0-SNAPSHOT.jar`) to your Confluent installation `share` directory (`confluent-3.3.0/share/java/kafka-connect-elasticsearch/`).
-
-    ```bash
-    cp ksql-clickstream-demo/demo/connect-config/null-filter-4.0.0-SNAPSHOT.jar <path-to-confluent-3.3.0>/share/java/kafka-connect-elasticsearch/
-    ```
-
-1.  From your terminal, start the Confluent Platform. It should be running on default port 8083.
-
-    ```bash
-    $ <path-to-confluent-3.3.0>/bin/confluent start
-    ```
-
-    The output should resemble:
-
-    ```bash
-    Starting zookeeper
-    zookeeper is [UP]
-    Starting kafka
-    kafka is [UP]
-    Starting schema-registry
-    schema-registry is [UP]
-    Starting kafka-rest
-    kafka-rest is [UP]
-    Starting connect
-    connect is [UP]
-    ```
-
-1.  From your terminal, start the Elastic and Grafana servers. ElasticSearch should be running on the default port 9200. Grafana should be running on the default port 3000. <!-- http://docs.grafana.org/installation/ -->
-
-    - [Start Elastic](https://www.elastic.co/guide/en/elasticsearch/guide/current/running-elasticsearch.html)
-    - [Start Grafana](http://docs.grafana.org/installation/)
-
-1.  From your terminal, create the clickStream data using the ksql-datagen utility. This stream will run continuously until you terminate.
-
-    ```bash
-    $ <path-to-ksql>/bin/ksql-datagen  -daemon quickstart=clickstream format=json topic=clickstream maxInterval=100 iterations=500000
-    ```
-
-    Your output should resemble:
-
-    ```bash
-    Writing console output to /tmp/ksql-logs/ksql.out
-    ```
-
-1.  From your terminal, create the status codes using the ksql-datagen utility. This stream runs once to populate the table.
-
-    ```bash
-    $ <path-to-ksql>/bin/ksql-datagen  quickstart=clickstream_codes format=json topic=clickstream_codes maxInterval=100 iterations=100
-    ```
-
-    Your output should resemble:
-
-    ```bash
-    200 --> ([ 200 | 'Successful' ])
-    302 --> ([ 302 | 'Redirect' ])
-    200 --> ([ 200 | 'Successful' ])
-    406 --> ([ 406 | 'Not acceptable' ])
-    ...
-    ```
-
-1.  From your terminal, create a set of users using ksql-datagen utility. This stream runs once to populate the table.
-
-    ```bash
-    $ <path-to-ksql>/bin/ksql-datagen  quickstart=clickstream_users format=json topic=clickstream_users maxInterval=10 iterations=1000
-    ```
-
-    Your output should resemble:
-
-    ```bash
-    1 --> ([ 1 | 'GlenAlan_23344' | 1424796387808 | 'Curran' | 'Lalonde' | 'Palo Alto' | 'Gold' ])
-    2 --> ([ 2 | 'ArlyneW8ter' | 1433932319457 | 'Oriana' | 'Vanyard' | 'London' | 'Platinum' ])
-    3 --> ([ 3 | 'akatz1022' | 1478233258664 | 'Ferd' | 'Trice' | 'Palo Alto' | 'Platinum' ])
-    ...
-    ```
-
-1.  Launch the KSQL CLI in local mode.
-
-    ```bash
-    $ <path-to-ksql>/bin/ksql-cli local
-    ```
-
-    You should see the KSQL CLI welcome screen.
-
-    ```bash
-                           ======================================
-                           =      _  __ _____  ____  _          =
-                           =     | |/ // ____|/ __ \| |         =
-                           =     | ' /| (___ | |  | | |         =
-                           =     |  <  \___ \| |  | | |         =
-                           =     | . \ ____) | |__| | |____     =
-                           =     |_|\_\_____/ \___\_\______|    =
-                           =                                    =
-                           = Streaming Query Language for Kafka =
-    Copyright 2017 Confluent Inc.                         
-
-    CLI v0.0.1, Server v0.0.1 located at http://localhost:9098
-
-    Having trouble? Type 'help' (case-insensitive) for a rundown of how things work!
-
-    ksql>
-    ``` 
-
-1.  From the the KSQL CLI, load the `clickstream.sql` schema file that will run the demo app.
-
-    **Important:** Before running this step, you must have already run ksql-datagen utility to create the clickstream data, status codes, and set of users.
-
-
-    ```
-    ksql> run script 'ksql-clickstream-demo/demo/clickstream-schema.sql';
-    ```
-
-    The output should resemble:
-
-    ```bash
-     Message                            
-    ------------------------------------
-     Executing statement
-    ksql>
-    ```
-
-1.  From the the KSQL CLI, verify that the tables are created.
-
-    ```bash
-    ksql> list TABLES;
-    ```
-
-    Your output should resemble:
-
-    ```bash
-     Table Name                 | Kafka Topic                | Format | Windowed 
-    -----------------------------------------------------------------------------
-     WEB_USERS                  | clickstream_users          | JSON   | false    
-     ERRORS_PER_MIN_ALERT       | ERRORS_PER_MIN_ALERT       | JSON   | true     
-     CLICKSTREAM_CODES_TS       | CLICKSTREAM_CODES_TS       | JSON   | false    
-     USER_IP_ACTIVITY           | USER_IP_ACTIVITY           | JSON   | true     
-     CLICKSTREAM_CODES          | clickstream_codes          | JSON   | false    
-     PAGES_PER_MIN              | PAGES_PER_MIN              | JSON   | true     
-     CLICK_USER_SESSIONS        | CLICK_USER_SESSIONS        | JSON   | true     
-     ENRICHED_ERROR_CODES_COUNT | ENRICHED_ERROR_CODES_COUNT | JSON   | true     
-     EVENTS_PER_MIN_MAX_AVG     | EVENTS_PER_MIN_MAX_AVG     | JSON   | true     
-     ERRORS_PER_MIN             | ERRORS_PER_MIN             | JSON   | true     
-     EVENTS_PER_MIN             | EVENTS_PER_MIN             | JSON   | true
-    ```
-
-1.  From the the KSQL CLI, verify that the streams are created.
-
-    ```bash
-    ksql> list STREAMS;
-    ```
-
-    Your output should resemble:
-
-    ```bash
-     Stream Name               | Kafka Topic               | Format 
-    ----------------------------------------------------------------
-     USER_CLICKSTREAM          | USER_CLICKSTREAM          | JSON   
-     EVENTS_PER_MIN_MAX_AVG_TS | EVENTS_PER_MIN_MAX_AVG_TS | JSON   
-     ERRORS_PER_MIN_TS         | ERRORS_PER_MIN_TS         | JSON   
-     EVENTS_PER_MIN_TS         | EVENTS_PER_MIN_TS         | JSON   
-     ENRICHED_ERROR_CODES      | ENRICHED_ERROR_CODES      | JSON   
-     ERRORS_PER_MIN_ALERT_TS   | ERRORS_PER_MIN_ALERT_TS   | JSON   
-     CLICK_USER_SESSIONS_TS    | CLICK_USER_SESSIONS_TS    | JSON   
-     PAGES_PER_MIN_TS          | PAGES_PER_MIN_TS          | JSON   
-     ENRICHED_ERROR_CODES_TS   | ENRICHED_ERROR_CODES_TS   | JSON   
-     USER_IP_ACTIVITY_TS       | USER_IP_ACTIVITY_TS       | JSON   
-     CUSTOMER_CLICKSTREAM      | CUSTOMER_CLICKSTREAM      | JSON   
-     CLICKSTREAM               | clickstream               | JSON 
-    ```
-
-1.  From the the KSQL CLI, verify that data is being streamed through various tables and streams. These commands will run continuously until you terminate (CTRL+C).
-
-    **View clickstream data**
-
-    ```bash
-    ksql> select * from CLICKSTREAM LIMIT 5;
-    ```
-
-    Your output should resemble:
-
-    ```bash
-    1503585407989 | 222.245.174.248 | 1503585407989 | 24/Aug/2017:07:36:47 -0700 | 233.90.225.227 | GET /site/login.html HTTP/1.1 | 407 | 19 | 4096 | Mozilla/5.0 (compatible; Googlebot/2.1; +http://www.google.com/bot.html)
-    1503585407999 | 233.168.257.122 | 1503585407999 | 24/Aug/2017:07:36:47 -0700 | 233.173.215.103 | GET /site/user_status.html HTTP/1.1 | 200 | 15 | 14096 | Mozilla/5.0 (compatible; Googlebot/2.1; +http://www.google.com/bot.html)
-    1503585408009 | 222.168.57.122 | 1503585408009 | 24/Aug/2017:07:36:48 -0700 | 111.249.79.93 | GET /images/track.png HTTP/1.1 | 406 | 22 | 4096 | Mozilla/5.0 (compatible; Googlebot/2.1; +http://www.google.com/bot.html)
-    1503585408019 | 122.145.8.244 | 1503585408019 | 24/Aug/2017:07:36:48 -0700 | 122.249.79.233 | GET /site/user_status.html HTTP/1.1 | 404 | 6 | 4006 | Mozilla/5.0 (compatible; Googlebot/2.1; +http://www.google.com/bot.html)
-    1503585408029 | 222.152.45.45 | 1503585408029 | 24/Aug/2017:07:36:48 -0700 | 222.249.79.93 | GET /images/track.png HTTP/1.1 | 200 | 29 | 14096 | Mozilla/5.0 (Windows NT 10.0; Win64; x64) AppleWebKit/537.36 (KHTML, like Gecko) Chrome/59.0.3071.115 Safari/537.36
-    LIMIT reached for the partition.
-    Query terminated
-    ```
-    
-    **View the events per minute**
-
-    ```bash
-    ksql> select * from EVENTS_PER_MIN_TS LIMIT 5;
-    ```
-
-    Your output should resemble:
-
-    ```bash
-    1503585450000 | 29^�8 | 1503585450000 | 29 | 19
-    1503585450000 | 37^�8 | 1503585450000 | 37 | 25
-    1503585450000 | 8^�8 | 1503585450000 | 8 | 35
-    1503585450000 | 36^�8 | 1503585450000 | 36 | 14
-    1503585450000 | 24^�8 | 1503585450000 | 24 | 22
-    LIMIT reached for the partition.
-    Query terminated
-    ```
-
-    **View pages per minute**
-
-    ```bash
-    ksql> select * from PAGES_PER_MIN LIMIT 5;
-    ```
-
-    Your output should resemble:
-
-    ```bash
-    1503585475000 | 4 : Window{start=1503585475000 end=-} | 4 | 14
-    1503585480000 | 25 : Window{start=1503585480000 end=-} | 25 | 9
-    1503585480000 | 16 : Window{start=1503585480000 end=-} | 16 | 6
-    1503585475000 | 25 : Window{start=1503585475000 end=-} | 25 | 20
-    1503585480000 | 37 : Window{start=1503585480000 end=-} | 37 | 6
-    LIMIT reached for the partition.
-    Query terminated    
-    ```
-
-1.  Go to your terminal and send the KSQL tables to Elasticsearch and Grafana.
-
-    1.  From your terminal, navigate to the demo directory:
-
-        ```
-        cd ksql-clickstream-demo/demo/
-        ```
-
-    1.  Run this command to send the KSQL tables to Elasticsearch and Grafana:
-
-        ```bash
-        $ ./ksql-tables-to-grafana.sh
-        ```
-
-        Your output should resemble:
-
-        ```bash
-        Loading Clickstream-Demo TABLES to Confluent-Connect => Elastic => Grafana datasource
-        Logging to: /tmp/ksql-connect.log
-        Charting  CLICK_USER_SESSIONS_TS
-        Charting  USER_IP_ACTIVITY_TS
-        Charting  CLICKSTREAM_STATUS_CODES_TS
-        Charting  ENRICHED_ERROR_CODES_TS
-        Charting  ERRORS_PER_MIN_ALERT_TS
-        Charting  ERRORS_PER_MIN_TS
-        Charting  EVENTS_PER_MIN_MAX_AVG_TS
-        Charting  EVENTS_PER_MIN_TS
-        Charting  PAGES_PER_MIN_TS
-        Navigate to http://localhost:3000/dashboard/db/click-stream-analysis
-        ```
-
-    1.  From your terminal, load the dashboard into Grafana.
-
-        ```bash
-        $ ./clickstream-analysis-dashboard.sh
-        ```
-
-        Your output should resemble:
-
-        ```bash
-        Loading Grafana ClickStream Dashboard
-        {"slug":"click-stream-analysis","status":"success","version":1}
-        ``` 
-
-1.  Go to your browser and view the Grafana output at [http://localhost:3000/dashboard/db/click-stream-analysis](http://localhost:3000/dashboard/db/click-stream-analysis). You can login with user ID `admin` and password `admin`.
-
-    **Important:** If you already have Grafana UI open, you may need to enter the specific clickstream URL: [http://localhost:3000/dashboard/db/click-stream-analysis](http://localhost:3000/dashboard/db/click-stream-analysis).
-
-    ![Grafana UI success](grafana-success.png)
-
-Interesting things to try:
-* Understand how the `clickstream-schema.sql` file is structured. We use a DataGen.KafkaTopic.clickstream -> Stream -> Table (for window & analytics with group-by) -> Table (to Add EVENT_TS for time-index) -> ElastiSearch/Connect topic  
-* Run the `LIST TOPICS;` command to see where data is persisted
-* Run the KSQL CLI `history` command
-
-### Troubleshooting
-
-- Docker must not be running on the host machine.
-- Check that Elasticsearch is running: http://localhost:9200/.
-- Check the Data Sources page in Grafana.
-    - If your data source is shown, select it and scroll to the bottom and click the **Save & Test** button. This will indicate whether your data source is valid.
-    - If your data source is not shown, go to `/ksql/ksql-clickstream-demo/demo/` and run `./ksql-tables-to-grafana.sh`.
->>>>>>> 091f8eee
+- [Follow these instructions if you are not using Docker](/ksql-clickstream-demo/non-docker-clickstream.md)