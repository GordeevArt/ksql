--- conflicted
+++ resolved
@@ -7,22 +7,14 @@
     <parent>
         <groupId>io.confluent</groupId>
         <artifactId>rest-utils-parent</artifactId>
-<<<<<<< HEAD
-        <version>5.1.2-SNAPSHOT</version>
-=======
         <version>5.1.2</version>
->>>>>>> 105e5407
     </parent>
 
     <groupId>io.confluent.ksql</groupId>
     <artifactId>ksql-parent</artifactId>
     <packaging>pom</packaging>
     <name>ksql-parent</name>
-<<<<<<< HEAD
-    <version>5.1.2-SNAPSHOT</version>
-=======
     <version>5.1.2</version>
->>>>>>> 105e5407
     <licenses>
         <license>
             <name>Confluent Community License</name>
