--- conflicted
+++ resolved
@@ -100,10 +100,7 @@
         <antlr.version>4.7.1</antlr.version>
         <csv.version>1.4</csv.version>
         <lang3.version>3.3.1</lang3.version>
-<<<<<<< HEAD
-=======
         <guava.version>30.1.1-jre</guava.version>
->>>>>>> 36501a13
         <inject.version>1</inject.version>
         <janino.version>3.0.7</janino.version>
         <jline.version>3.11.0</jline.version>
