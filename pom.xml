--- conflicted
+++ resolved
@@ -147,17 +147,11 @@
         <io.confluent.schema-registry.version>${confluent.version.range}</io.confluent.schema-registry.version>
         <mockito.version>3.8.0</mockito.version>
         <netty-tcnative-version>2.0.39.Final</netty-tcnative-version>
-<<<<<<< HEAD
         <!-- We normally get this from common, but Vertx is built against 4.1.49.Final -->
-        <netty.version>4.1.65.Final</netty.version>
+        <netty.version>4.1.69.Final</netty.version>
         <!-- This matches the version in common -->
-        <netty-codec-http2-version>4.1.65.Final</netty-codec-http2-version>
+        <netty-codec-http2-version>4.1.69.Final</netty-codec-http2-version>
         <!-- Brought in by both schema registry and connect, we need to pick a version -->
-=======
-        <!-- We normally get this from common, but Vertx is built against this -->
-        <netty.version>4.1.69.Final</netty.version>
-        <netty-codec-http2-version>4.1.69.Final</netty-codec-http2-version>
->>>>>>> 32ea2942
         <jersey-common>2.34</jersey-common>
     </properties>
 
