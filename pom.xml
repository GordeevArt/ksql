<?xml version="1.0" encoding="UTF-8"?>
<!--
  ~ Copyright 2018 Confluent Inc.
  ~
  ~ Licensed under the Confluent Community License (the "License"); you may not use
  ~ this file except in compliance with the License.  You may obtain a copy of the
  ~ License at
  ~
  ~ http://www.confluent.io/confluent-community-license
  ~
  ~ Unless required by applicable law or agreed to in writing, software
  ~ distributed under the License is distributed on an "AS IS" BASIS, WITHOUT
  ~ WARRANTIES OF ANY KIND, either express or implied.  See the License for the
  ~ specific language governing permissions and limitations under the License.
  -->

<project xmlns="http://maven.apache.org/POM/4.0.0"
         xmlns:xsi="http://www.w3.org/2001/XMLSchema-instance"
         xsi:schemaLocation="http://maven.apache.org/POM/4.0.0 http://maven.apache.org/xsd/maven-4.0.0.xsd">
    <modelVersion>4.0.0</modelVersion>

    <parent>
        <groupId>io.confluent</groupId>
        <artifactId>rest-utils-parent</artifactId>
        <version>5.4.5-SNAPSHOT</version>
    </parent>

    <groupId>io.confluent.ksql</groupId>
    <artifactId>ksql-parent</artifactId>
    <packaging>pom</packaging>
    <name>ksql-parent</name>
    <version>5.4.5-SNAPSHOT</version>
    <licenses>
        <license>
            <name>Confluent Community License</name>
            <url>http://www.confluent.io/confluent-community-license</url>
            <distribution>repo</distribution>
        </license>
    </licenses>

    <modules>
        <module>ksql-udf</module>
        <module>ksql-common</module>
        <module>ksql-udf-quickstart</module>
        <module>ksql-serde</module>
        <module>ksql-metastore</module>
        <module>ksql-execution</module>
        <module>ksql-parser</module>
        <module>ksql-streams</module>
        <module>ksql-engine</module>
        <module>ksql-tools</module>
        <module>ksql-cli</module>
        <module>ksql-examples</module>
        <module>ksql-rest-model</module>
        <module>ksql-rest-client</module>
        <module>ksql-rest-app</module>
        <module>ksql-version-metrics-client</module>
        <module>ksql-console-scripts</module>
        <module>ksql-etc</module>
        <module>ksql-package</module>
        <module>ksql-test-util</module>
        <module>ksql-benchmark</module>
        <module>ksql-functional-tests</module>
        <module>ksql-rocksdb-config-setter</module>
    </modules>

    <repositories>
        <repository>
            <id>confluent</id>
            <url>http://packages.confluent.io/maven/</url>
        </repository>
        <repository>
            <id>confluent-snapshots</id>
            <url>https://s3-us-west-2.amazonaws.com/confluent-snapshots/</url>
        </repository>
    </repositories>

    <pluginRepositories>
        <pluginRepository>
            <id>confluent</id>
            <url>http://packages.confluent.io/maven/</url>
        </pluginRepository>
        <pluginRepository>
            <id>confluent-snapshots</id>
            <url>https://s3-us-west-2.amazonaws.com/confluent-snapshots/</url>
            <snapshots>
                <enabled>true</enabled>
            </snapshots>
        </pluginRepository>
    </pluginRepositories>

    <properties>
        <apache.directory.server.version>2.0.0-M22</apache.directory.server.version>
        <apache.directory.api.version>1.0.0-M33</apache.directory.api.version>
        <apache.httpcomponents.version>4.5.13</apache.httpcomponents.version>
        <confluent.maven.repo>http://packages.confluent.io/maven/</confluent.maven.repo>
        <exec-maven-plugin.version>1.2.1</exec-maven-plugin.version>
        <podam.version>6.0.2.RELEASE</podam.version>
        <airlift.version>0.29</airlift.version>
        <airline.version>2.6.0</airline.version>
        <antlr.version>4.7.1</antlr.version>
        <csv.version>1.4</csv.version>
        <lang3.version>3.3.1</lang3.version>
<<<<<<< HEAD
        <guava.version>24.1.1-jre</guava.version>
        <retrying.version>2.0.0</retrying.version>
=======
        <guava.version>30.1.1-jre</guava.version>
>>>>>>> 9e84f168
        <inject.version>1</inject.version>
        <janino.version>3.0.7</janino.version>
        <jline.version>3.11.0</jline.version>
        <jna.version>4.4.0</jna.version>
        <jsr305.version>3.0.2</jsr305.version>
        <maven.plugins.version>3.0.0-M1</maven.plugins.version>
        <really.executable.jar.version>1.5.0</really.executable.jar.version>
        <generext.version>1.0.2</generext.version>
        <avro.random.generator.version>0.2.2</avro.random.generator.version>
        <apache.curator.version>2.9.0</apache.curator.version>
        <wiremock.version>2.24.0</wiremock.version>
    </properties>

    <dependencyManagement>
        <dependencies>
            <!-- Cross-submodule dependencies -->

            <dependency>
                <groupId>org.apache.kafka</groupId>
                <artifactId>kafka-streams</artifactId>
                <version>${kafka.version}</version>
            </dependency>

            <dependency>
                <groupId>org.apache.kafka</groupId>
                <artifactId>kafka-streams-test-utils</artifactId>
                <version>${kafka.version}</version>
            </dependency>

            <dependency>
                <groupId>io.confluent.ksql</groupId>
                <artifactId>ksql-common</artifactId>
                <version>${project.version}</version>
            </dependency>

            <dependency>
                <groupId>io.confluent.ksql</groupId>
                <artifactId>ksql-udf</artifactId>
                <version>${project.version}</version>
            </dependency>

            <dependency>
                <groupId>io.confluent.ksql</groupId>
                <artifactId>ksql-serde</artifactId>
                <version>${project.version}</version>
            </dependency>

            <dependency>
                <groupId>io.confluent.ksql</groupId>
                <artifactId>ksql-metastore</artifactId>
                <version>${project.version}</version>
            </dependency>

            <dependency>
                <groupId>io.confluent.ksql</groupId>
                <artifactId>ksql-cli</artifactId>
                <version>${project.version}</version>
            </dependency>

            <dependency>
                <groupId>io.confluent.ksql</groupId>
                <artifactId>ksql-engine</artifactId>
                <version>${project.version}</version>
            </dependency>

            <dependency>
                <groupId>io.confluent.ksql</groupId>
                <artifactId>ksql-execution</artifactId>
                <version>${project.version}</version>
            </dependency>

            <dependency>
                <groupId>io.confluent.ksql</groupId>
                <artifactId>ksql-parser</artifactId>
                <version>${project.version}</version>
            </dependency>

            <dependency>
                <groupId>io.confluent.ksql</groupId>
                <artifactId>ksql-streams</artifactId>
                <version>${project.version}</version>
            </dependency>

            <dependency>
                <groupId>io.confluent.ksql</groupId>
                <artifactId>ksql-examples</artifactId>
                <version>${project.version}</version>
            </dependency>

            <dependency>
                <groupId>io.confluent.ksql</groupId>
                <artifactId>ksql-rest-model</artifactId>
                <version>${project.version}</version>
            </dependency>

            <dependency>
                <groupId>io.confluent.ksql</groupId>
                <artifactId>ksql-rest-client</artifactId>
                <version>${project.version}</version>
            </dependency>

            <dependency>
                <groupId>io.confluent.ksql</groupId>
                <artifactId>ksql-rest-app</artifactId>
                <version>${project.version}</version>
            </dependency>

            <dependency>
                <groupId>io.confluent.ksql</groupId>
                <artifactId>ksql-version-metrics-client</artifactId>
                <version>${project.version}</version>
            </dependency>

            <dependency>
                <groupId>io.confluent.ksql</groupId>
                <artifactId>package-ksql</artifactId>
                <version>${project.version}</version>
            </dependency>
            <!-- End cross-submodule dependencies -->

            <!-- Confluent dependencies -->
            <dependency>
                <groupId>io.confluent</groupId>
                <artifactId>kafka-connect-avro-converter</artifactId>
                <version>${confluent.version}</version>
            </dependency>

            <dependency>
                <groupId>io.confluent</groupId>
                <artifactId>kafka-json-serializer</artifactId>
                <version>${confluent.version}</version>
            </dependency>

            <dependency>
                <groupId>io.confluent</groupId>
                <artifactId>rest-utils</artifactId>
                <version>${confluent.version}</version>
            </dependency>

            <dependency>
                <groupId>io.confluent</groupId>
                <artifactId>kafka-avro-serializer</artifactId>
                <version>${confluent.version}</version>
            </dependency>

            <dependency>
                <groupId>io.confluent</groupId>
                <artifactId>kafka-schema-registry-client</artifactId>
                <version>${confluent.version}</version>
            </dependency>

            <dependency>
                <groupId>io.confluent.support</groupId>
                <artifactId>support-metrics-common</artifactId>
                <version>${kafka.version}</version>
            </dependency>

            <dependency>
                <groupId>org.apache.kafka</groupId>
                <artifactId>kafka-log4j-appender</artifactId>
                <version>${kafka.version}</version>
            </dependency>

            <dependency>
                <groupId>io.confluent</groupId>
                <artifactId>common-utils</artifactId>
                <version>${confluent.version}</version>
            </dependency>
            <!-- End Confluent dependencies -->

            <dependency>
                <groupId>com.github.rvesse</groupId>
                <artifactId>airline</artifactId>
                <version>${airline.version}</version>
            </dependency>

            <dependency>
                <groupId>com.google.code.findbugs</groupId>
                <artifactId>jsr305</artifactId>
                <version>${jsr305.version}</version>
            </dependency>

            <dependency>
                <groupId>com.google.guava</groupId>
                <artifactId>guava</artifactId>
                <version>${guava.version}</version>
            </dependency>

            <dependency>
                <groupId>com.github.rholder</groupId>
                <artifactId>guava-retrying</artifactId>
                <version>${retrying.version}</version>
            </dependency>

            <dependency>
                <groupId>io.airlift</groupId>
                <artifactId>slice</artifactId>
                <version>${airlift.version}</version>
            </dependency>

            <dependency>
                <groupId>javax.inject</groupId>
                <artifactId>javax.inject</artifactId>
                <version>${inject.version}</version>
            </dependency>

            <dependency>
                <groupId>net.java.dev.jna</groupId>
                <artifactId>jna</artifactId>
                <version>${jna.version}</version>
            </dependency>

            <dependency>
                <groupId>org.antlr</groupId>
                <artifactId>antlr4-runtime</artifactId>
                <version>${antlr.version}</version>
            </dependency>

            <dependency>
                <groupId>org.apache.avro</groupId>
                <artifactId>avro</artifactId>
                <version>${avro.version}</version>
                <exclusions>
                    <exclusion>
                        <groupId>com.google.guava</groupId>
                        <artifactId>guava</artifactId>
                    </exclusion>
                </exclusions>
            </dependency>

            <dependency>
                <groupId>org.apache.commons</groupId>
                <artifactId>commons-csv</artifactId>
                <version>${csv.version}</version>
            </dependency>

            <dependency>
                <groupId>org.apache.httpcomponents</groupId>
                <artifactId>fluent-hc</artifactId>
                <version>${apache.httpcomponents.version}</version>
            </dependency>

            <dependency>
                <groupId>org.apache.commons</groupId>
                <artifactId>commons-lang3</artifactId>
                <version>${lang3.version}</version>
            </dependency>

            <dependency>
                <groupId>org.codehaus.janino</groupId>
                <artifactId>janino</artifactId>
                <version>${janino.version}</version>
            </dependency>

            <dependency>
                <groupId>org.jline</groupId>
                <artifactId>jline</artifactId>
                <version>${jline.version}</version>
            </dependency>

            <!-- Required for running tests -->
            <dependency>
                <groupId>junit</groupId>
                <artifactId>junit</artifactId>
                <version>${junit.version}</version>
                <scope>test</scope>
                <exclusions>
                    <exclusion>
                        <groupId>org.hamcrest</groupId>
                        <artifactId>hamcrest-core</artifactId>
                    </exclusion>
                </exclusions>
            </dependency>

            <dependency>
                <groupId>com.google.guava</groupId>
                <artifactId>guava-testlib</artifactId>
                <version>${guava.version}</version>
                <scope>test</scope>
            </dependency>

            <dependency>
                <groupId>com.github.tomakehurst</groupId>
                <artifactId>wiremock-jre8</artifactId>
                <version>${wiremock.version}</version>
                <scope>test</scope>
                <exclusions>
                    <!-- To avoid multiple versions of jetty -->
                    <exclusion>
                        <groupId>org.eclipse.jetty</groupId>
                        <artifactId>jetty-webapp</artifactId>
                    </exclusion>
                </exclusions>
            </dependency>

        </dependencies>
    </dependencyManagement>

    <dependencies>
        <!-- Every child project uses slf4j/log4j for logging, might as well just include them here automatically -->
        <dependency>
            <groupId>org.slf4j</groupId>
            <artifactId>slf4j-api</artifactId>
        </dependency>

        <dependency>
            <groupId>org.slf4j</groupId>
            <artifactId>slf4j-log4j12</artifactId>
        </dependency>
        <!-- Use a repackaged version of log4j with security patches. Default log4j v1.2 is a transitive dependency of slf4j-log4j12, but it is excluded in common/pom.xml -->
        <dependency>
            <groupId>io.confluent</groupId>
            <artifactId>confluent-log4j</artifactId>
        </dependency>
    </dependencies>

    <build>
        <pluginManagement>
            <plugins>
                <plugin>
                    <artifactId>maven-assembly-plugin</artifactId>
                    <configuration>
                        <tarLongFileMode>posix</tarLongFileMode>
                        <descriptors>
                            <descriptor>src/assembly/package.xml</descriptor>
                        </descriptors>
                    </configuration>
                </plugin>
                <plugin>
                    <groupId>org.codehaus.mojo</groupId>
                    <artifactId>exec-maven-plugin</artifactId>
                    <version>${exec-maven-plugin.version}</version>
                </plugin>
            </plugins>
        </pluginManagement>

        <plugins>
            <plugin>
                <groupId>org.apache.maven.plugins</groupId>
                <artifactId>maven-compiler-plugin</artifactId>
                <configuration>
                    <showWarnings>true</showWarnings>
                    <showDeprecation>true</showDeprecation>
                    <compilerVersion>1.8</compilerVersion>
                    <source>1.8</source>
                    <target>1.8</target>
                    <compilerArgs>
                        <arg>-Xlint:all,-options,-path</arg>
                        <arg>-Werror</arg>
                    </compilerArgs>
                </configuration>
            </plugin>

            <plugin>
                <groupId>org.apache.maven.plugins</groupId>
                <artifactId>maven-checkstyle-plugin</artifactId>
                <configuration>
                    <propertiesLocation>checkstyle/checkstyle.properties</propertiesLocation>
                    <suppressionsLocation>checkstyle/suppressions.xml</suppressionsLocation>
                </configuration>
            </plugin>

            <plugin>
                <groupId>org.apache.maven.plugins</groupId>
                <artifactId>maven-surefire-plugin</artifactId>
                <configuration>
                    <systemPropertyVariables>
                        <log4j.configuration>file:${project.basedir}/../ksql-test-util/src/main/resources/log4j.properties</log4j.configuration>
                    </systemPropertyVariables>
                </configuration>
            </plugin>

            <plugin>
                <groupId>org.codehaus.mojo</groupId>
                <artifactId>exec-maven-plugin</artifactId>
                <executions>
                    <execution>
                        <goals>
                            <goal>java</goal>
                        </goals>
                    </execution>
                </executions>
            </plugin>

            <plugin>
                <groupId>com.github.spotbugs</groupId>
                <artifactId>spotbugs-maven-plugin</artifactId>
                <version>${spotbugs.maven.plugin.version}</version>
                <configuration>
                    <xmlOutput>true</xmlOutput>
                    <excludeFilterFile>findbugs/findbugs-exclude.xml</excludeFilterFile>
                    <effort>Max</effort>
                    <threshold>Max</threshold>
                    <failOnError>true</failOnError>
                    <includeTests>true</includeTests>
                </configuration>
                <executions>
                    <!--
                    Ensures that FindBugs inspects source code when project is compiled.
                -->
                    <execution>
                        <id>analyze-compile</id>
                        <phase>compile</phase>
                        <goals>
                            <goal>check</goal>
                        </goals>
                    </execution>
                </executions>
            </plugin>
        </plugins>
    </build>
    <reporting>
        <plugins>

        </plugins>
    </reporting>
</project><|MERGE_RESOLUTION|>--- conflicted
+++ resolved
@@ -101,12 +101,8 @@
         <antlr.version>4.7.1</antlr.version>
         <csv.version>1.4</csv.version>
         <lang3.version>3.3.1</lang3.version>
-<<<<<<< HEAD
-        <guava.version>24.1.1-jre</guava.version>
+        <guava.version>30.1.1-jre</guava.version>
         <retrying.version>2.0.0</retrying.version>
-=======
-        <guava.version>30.1.1-jre</guava.version>
->>>>>>> 9e84f168
         <inject.version>1</inject.version>
         <janino.version>3.0.7</janino.version>
         <jline.version>3.11.0</jline.version>
