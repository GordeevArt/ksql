--- conflicted
+++ resolved
@@ -426,19 +426,14 @@
 
             <dependency>
                 <groupId>org.apache.commons</groupId>
-<<<<<<< HEAD
                 <artifactId>commons-text</artifactId>
                 <version>${commons-text.version}</version>
-=======
+            </dependency>
+
+            <dependency>
+                <groupId>org.apache.commons</groupId>
                 <artifactId>commons-compress</artifactId>
                 <version>${commons.compress.version}</version>
-            </dependency>
-
-            <dependency>
-                <groupId>org.apache.commons</groupId>
-                <artifactId>commons-lang3</artifactId>
-                <version>${lang3.version}</version>
->>>>>>> ec07e842
             </dependency>
 
             <dependency>
