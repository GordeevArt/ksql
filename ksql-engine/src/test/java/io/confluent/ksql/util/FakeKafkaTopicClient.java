/**
 * Copyright 2017 Confluent Inc.
 *
 * Licensed under the Apache License, Version 2.0 (the "License");
 * you may not use this file except in compliance with the License.
 * You may obtain a copy of the License at
 *
 * http://www.apache.org/licenses/LICENSE-2.0
 *
 * Unless required by applicable law or agreed to in writing, software
 * distributed under the License is distributed on an "AS IS" BASIS,
 * WITHOUT WARRANTIES OR CONDITIONS OF ANY KIND, either express or implied.
 * See the License for the specific language governing permissions and
 * limitations under the License.
 **/

package io.confluent.ksql.util;

import org.apache.kafka.clients.admin.DescribeConfigsResult;
import org.apache.kafka.clients.admin.TopicDescription;
import org.apache.kafka.common.Node;
import org.apache.kafka.common.TopicPartitionInfo;

import java.util.Collection;
import java.util.Collections;
import java.util.HashMap;
import java.util.LinkedList;
import java.util.List;
import java.util.Map;
import java.util.Set;
import java.util.stream.Collectors;
import java.util.stream.IntStream;

/**
 * Fake Kafka Client is for test only, none of its methods should be called.
 */
public class FakeKafkaTopicClient implements KafkaTopicClient {

  class FakeTopic {
    final String topicName;
    final int numPartitions;
    final short replicatonFactor;
    final String cleanupPolicy;

    public FakeTopic(String topicName,
                     int numPartitions,
                     short replicatonFactor,
                     String cleanupPolicy) {
      this.topicName = topicName;
      this.numPartitions = numPartitions;
      this.replicatonFactor = replicatonFactor;
      this.cleanupPolicy = cleanupPolicy;
    }

    public String getTopicName() {
      return topicName;
    }

    public int getNumPartitions() {
      return numPartitions;
    }

    public short getReplicatonFactor() {
      return replicatonFactor;
    }

<<<<<<< HEAD
    public TopicDescription getDescription() {
      Node node = new Node(0, "localhost", 9091);
      List<TopicPartitionInfo> partitionInfoList =
          IntStream.range(0, numPartitions)
              .mapToObj(
                  p -> new TopicPartitionInfo(p, node, Collections.emptyList(), Collections.emptyList()))
              .collect(Collectors.toList());
      return new TopicDescription(topicName, false, partitionInfoList);
=======
    public String getCleanupPolicy() {
      return cleanupPolicy;
>>>>>>> 1dd483f5
    }
  }

  Map<String, FakeTopic> topicMap = new HashMap<>();

  @Override
  public void createTopic(String topic, int numPartitions, short replicatonFactor, boolean isCompacted) {
    if (!topicMap.containsKey(topic)) {
      topicMap.put(topic, new FakeTopic(topic, numPartitions, replicatonFactor, isCompacted?
                                                                                "compact":
                                                                                "delete"));
    }
  }

  @Override
  public void createTopic(String topic, int numPartitions, short replicatonFactor, Map<String,
      String> configs, boolean isCompacted) {
    if (!topicMap.containsKey(topic)) {
      topicMap.put(topic, new FakeTopic(topic, numPartitions, replicatonFactor, isCompacted?
                                                                                "compact":
                                                                                "delete"));
    }
  }

  @Override
  public boolean isTopicExists(String topic) {
    return topicMap.containsKey(topic);
  }

  @Override
  public Set<String> listTopicNames() {
    return topicMap.keySet();
  }

  @Override
  public Map<String, TopicDescription> describeTopics(Collection<String> topicNames) {
    return listTopicNames()
        .stream()
        .filter(n -> topicNames.contains(n))
        .collect(
            Collectors.toMap(n -> n, n -> topicMap.get(n).getDescription()));
  }

  @Override
  public TopicCleanupPolicy getTopicCleanupPolicy(String topicName) {
    return null;
  }

  @Override
  public void deleteTopics(List<String> topicsToDelete) {
    for (String topicName: topicsToDelete) {
      topicMap.remove(topicName);
    }
  }

  @Override
  public void deleteInternalTopics(String applicationId) {
  }

  @Override
  public void close() {  }

}<|MERGE_RESOLUTION|>--- conflicted
+++ resolved
@@ -64,7 +64,6 @@
       return replicatonFactor;
     }
 
-<<<<<<< HEAD
     public TopicDescription getDescription() {
       Node node = new Node(0, "localhost", 9091);
       List<TopicPartitionInfo> partitionInfoList =
@@ -73,10 +72,9 @@
                   p -> new TopicPartitionInfo(p, node, Collections.emptyList(), Collections.emptyList()))
               .collect(Collectors.toList());
       return new TopicDescription(topicName, false, partitionInfoList);
-=======
+    }
     public String getCleanupPolicy() {
       return cleanupPolicy;
->>>>>>> 1dd483f5
     }
   }
 
