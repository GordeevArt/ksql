/*
 * Copyright 2018 Confluent Inc.
 *
 * Licensed under the Confluent Community License (the "License"); you may not use
 * this file except in compliance with the License.  You may obtain a copy of the
 * License at
 *
 * http://www.confluent.io/confluent-community-license
 *
 * Unless required by applicable law or agreed to in writing, software
 * distributed under the License is distributed on an "AS IS" BASIS, WITHOUT
 * WARRANTIES OF ANY KIND, either express or implied.  See the License for the
 * specific language governing permissions and limitations under the License.
 */

package io.confluent.ksql.ddl.commands;

import static io.confluent.ksql.metastore.model.MetaStoreMatchers.KeyFieldMatchers.hasLegacyName;
import static io.confluent.ksql.metastore.model.MetaStoreMatchers.KeyFieldMatchers.hasName;
import static org.hamcrest.MatcherAssert.assertThat;
import static org.hamcrest.Matchers.containsString;
import static org.hamcrest.Matchers.instanceOf;
import static org.hamcrest.Matchers.is;
import static org.junit.Assert.assertThrows;
import static org.mockito.ArgumentMatchers.any;
import static org.mockito.Mockito.when;

import com.google.common.collect.ImmutableList;
import com.google.common.collect.ImmutableMap;
import io.confluent.ksql.ddl.DdlConfig;
import io.confluent.ksql.function.InternalFunctionRegistry;
import io.confluent.ksql.metastore.MutableMetaStore;
import io.confluent.ksql.parser.tree.CreateTable;
import io.confluent.ksql.parser.tree.Literal;
import io.confluent.ksql.parser.tree.PrimitiveType;
import io.confluent.ksql.parser.tree.QualifiedName;
import io.confluent.ksql.parser.tree.CreateSourceProperties;
import io.confluent.ksql.parser.tree.StringLiteral;
import io.confluent.ksql.parser.tree.TableElement;
import io.confluent.ksql.parser.tree.Type.SqlType;
import io.confluent.ksql.services.KafkaTopicClient;
import io.confluent.ksql.util.KsqlConfig;
import io.confluent.ksql.util.KsqlException;
import io.confluent.ksql.util.MetaStoreFixture;
import java.util.Collections;
import java.util.HashMap;
import java.util.Map;
import java.util.Optional;
import org.apache.kafka.common.serialization.Serdes;
import org.apache.kafka.streams.kstream.WindowedSerdes;
import org.junit.Before;
import org.junit.Test;
import org.junit.runner.RunWith;
import org.mockito.Mock;
import org.mockito.junit.MockitoJUnitRunner;

@RunWith(MockitoJUnitRunner.class)
public class CreateTableCommandTest {

  private static final String TABLE_NAME = "t1";

  @Mock
  private KafkaTopicClient topicClient;
  @Mock
  private CreateTable createTableStatement;
  @Mock
  private KsqlConfig ksqlConfig;

<<<<<<< HEAD
  @Rule
  public final ExpectedException expectedException = ExpectedException.none();

  private final MutableMetaStore metaStore = MetaStoreFixture
      .getNewMetaStore(new InternalFunctionRegistry());

=======
>>>>>>> 365b32bc
  @Before
  public void setUp() {
    givenPropertiesWith((Collections.emptyMap()));
    when(createTableStatement.getName()).thenReturn(QualifiedName.of(TABLE_NAME));
    when(createTableStatement.getElements()).thenReturn(ImmutableList.of(
        new TableElement("SOME-KEY", PrimitiveType.of(SqlType.STRING))
    ));
    when(topicClient.isTopicExists(any())).thenReturn(true);
  }

  @Test
  public void shouldDefaultToStringKeySerde() {
    // When:
    final CreateTableCommand cmd = createCmd();

    // Then:
    assertThat(cmd.keySerdeFactory.create(), is(instanceOf(Serdes.String().getClass())));
  }

  @Test
  public void shouldExtractSessionWindowType() {
    // Given:
    givenPropertiesWith(ImmutableMap.of(
        DdlConfig.WINDOW_TYPE_PROPERTY, new StringLiteral("SeSSion")));

    // When:
    final CreateTableCommand cmd = createCmd();

    // Then:
    assertThat(cmd.keySerdeFactory.create(),
        is(instanceOf(WindowedSerdes.sessionWindowedSerdeFrom(String.class).getClass())));
  }

  @Test
  public void shouldExtractHoppingWindowType() {
    // Given:
    givenPropertiesWith(ImmutableMap.of(
        DdlConfig.WINDOW_TYPE_PROPERTY, new StringLiteral("HoPPing")));

    // When:
    final CreateTableCommand cmd = createCmd();

    // Then:
    assertThat(cmd.keySerdeFactory.create(),
        is(instanceOf(WindowedSerdes.timeWindowedSerdeFrom(String.class).getClass())));
  }

  @Test
  public void shouldExtractTumblingWindowType() {
    // Given:
    givenPropertiesWith(ImmutableMap.of(
        DdlConfig.WINDOW_TYPE_PROPERTY, new StringLiteral("Tumbling")));

    // When:
    final CreateTableCommand cmd = createCmd();

    // Then:
    assertThat(cmd.keySerdeFactory.create(),
        is(instanceOf(WindowedSerdes.timeWindowedSerdeFrom(String.class).getClass())));
  }

  @Test
  public void shouldThrowIfTopicDoesNotExist() {
    // Given:
    when(topicClient.isTopicExists(any())).thenReturn(false);

<<<<<<< HEAD
    // Then:
    expectedException.expect(KsqlException.class);
    expectedException.expectMessage(
        "Kafka topic does not exist: some-topic");

=======
>>>>>>> 365b32bc
    // When:
    final KsqlException e = assertThrows(
        KsqlException.class,
        this::createCmd
    );

    // Then:
    assertThat(e.getMessage(), containsString("WINDOW_TYPE property is not set correctly. "
        + "value: UNKNOWN, validValues: [SESSION, TUMBLING, HOPPING]"));
  }

  @Test
  public void shouldThrowIfAlreadyRegistered() {
    // Given:
    final CreateTableCommand cmd = createCmd();
    cmd.run(metaStore);

<<<<<<< HEAD
    // Then:
    expectedException.expectMessage("Cannot create table 't1': A table " +
        "with name 't1' already exists");

    // When:
    cmd.run(metaStore);
=======
    // When:
    final KsqlException e = assertThrows(
        KsqlException.class,
        this::createCmd
    );

    // Then:
    assertThat(e.getMessage(), containsString(
        "Invalid config variable in the WITH clause: WINDOWED"));
>>>>>>> 365b32bc
  }

  @Test
  public void shouldAddSourceWithKeyField() {
    // Given:
    givenPropertiesWith(ImmutableMap.of(
        "KEY", new StringLiteral("some-key")));
    final CreateTableCommand cmd = createCmd();

    // When:
    cmd.run(metaStore);

<<<<<<< HEAD
    // Then:
    assertThat(metaStore.getSource(TABLE_NAME).getKeyField(), hasName("SOME-KEY"));
    assertThat(metaStore.getSource(TABLE_NAME).getKeyField(), hasLegacyName("SOME-KEY"));
  }

  @Test
  public void shouldAddSourceWithNoKeyField() {
    // Given:
    final CreateTableCommand cmd = createCmd();

    // When:
    cmd.run(metaStore);

    // Then:
    assertThat(metaStore.getSource(TABLE_NAME).getKeyField(), hasName(Optional.empty()));
    assertThat(metaStore.getSource(TABLE_NAME).getKeyField(), hasLegacyName(Optional.empty()));
=======
    // When:
    final KsqlException e = assertThrows(
        KsqlException.class,
        this::createCmd
    );

    // Then:
    assertThat(e.getMessage(), containsString(
        "Kafka topic does not exist: some-topic"));
>>>>>>> 365b32bc
  }


  private CreateTableCommand createCmd() {
    return new CreateTableCommand(
        "some sql",
        createTableStatement,
        ksqlConfig,
        topicClient);
  }

  private void givenPropertiesWith(final Map<String, Literal> props) {
    final Map<String, Literal> allProps = new HashMap<>(props);
    allProps.putIfAbsent(DdlConfig.VALUE_FORMAT_PROPERTY, new StringLiteral("Json"));
    allProps.putIfAbsent(DdlConfig.KAFKA_TOPIC_NAME_PROPERTY, new StringLiteral("some-topic"));
    when(createTableStatement.getProperties()).thenReturn(new CreateSourceProperties(allProps));
  }
}<|MERGE_RESOLUTION|>--- conflicted
+++ resolved
@@ -30,11 +30,11 @@
 import io.confluent.ksql.ddl.DdlConfig;
 import io.confluent.ksql.function.InternalFunctionRegistry;
 import io.confluent.ksql.metastore.MutableMetaStore;
+import io.confluent.ksql.parser.tree.CreateSourceProperties;
 import io.confluent.ksql.parser.tree.CreateTable;
 import io.confluent.ksql.parser.tree.Literal;
 import io.confluent.ksql.parser.tree.PrimitiveType;
 import io.confluent.ksql.parser.tree.QualifiedName;
-import io.confluent.ksql.parser.tree.CreateSourceProperties;
 import io.confluent.ksql.parser.tree.StringLiteral;
 import io.confluent.ksql.parser.tree.TableElement;
 import io.confluent.ksql.parser.tree.Type.SqlType;
@@ -66,15 +66,9 @@
   @Mock
   private KsqlConfig ksqlConfig;
 
-<<<<<<< HEAD
-  @Rule
-  public final ExpectedException expectedException = ExpectedException.none();
-
   private final MutableMetaStore metaStore = MetaStoreFixture
       .getNewMetaStore(new InternalFunctionRegistry());
 
-=======
->>>>>>> 365b32bc
   @Before
   public void setUp() {
     givenPropertiesWith((Collections.emptyMap()));
@@ -141,14 +135,6 @@
     // Given:
     when(topicClient.isTopicExists(any())).thenReturn(false);
 
-<<<<<<< HEAD
-    // Then:
-    expectedException.expect(KsqlException.class);
-    expectedException.expectMessage(
-        "Kafka topic does not exist: some-topic");
-
-=======
->>>>>>> 365b32bc
     // When:
     final KsqlException e = assertThrows(
         KsqlException.class,
@@ -156,8 +142,7 @@
     );
 
     // Then:
-    assertThat(e.getMessage(), containsString("WINDOW_TYPE property is not set correctly. "
-        + "value: UNKNOWN, validValues: [SESSION, TUMBLING, HOPPING]"));
+    assertThat(e.getMessage(), containsString("Kafka topic does not exist: some-topic"));
   }
 
   @Test
@@ -166,24 +151,15 @@
     final CreateTableCommand cmd = createCmd();
     cmd.run(metaStore);
 
-<<<<<<< HEAD
-    // Then:
-    expectedException.expectMessage("Cannot create table 't1': A table " +
-        "with name 't1' already exists");
-
-    // When:
-    cmd.run(metaStore);
-=======
     // When:
     final KsqlException e = assertThrows(
         KsqlException.class,
-        this::createCmd
+        () -> cmd.run(metaStore)
     );
 
     // Then:
     assertThat(e.getMessage(), containsString(
-        "Invalid config variable in the WITH clause: WINDOWED"));
->>>>>>> 365b32bc
+        "Cannot create table 't1': A table with name 't1' already exists"));
   }
 
   @Test
@@ -196,7 +172,6 @@
     // When:
     cmd.run(metaStore);
 
-<<<<<<< HEAD
     // Then:
     assertThat(metaStore.getSource(TABLE_NAME).getKeyField(), hasName("SOME-KEY"));
     assertThat(metaStore.getSource(TABLE_NAME).getKeyField(), hasLegacyName("SOME-KEY"));
@@ -213,19 +188,7 @@
     // Then:
     assertThat(metaStore.getSource(TABLE_NAME).getKeyField(), hasName(Optional.empty()));
     assertThat(metaStore.getSource(TABLE_NAME).getKeyField(), hasLegacyName(Optional.empty()));
-=======
-    // When:
-    final KsqlException e = assertThrows(
-        KsqlException.class,
-        this::createCmd
-    );
-
-    // Then:
-    assertThat(e.getMessage(), containsString(
-        "Kafka topic does not exist: some-topic"));
->>>>>>> 365b32bc
-  }
-
+  }
 
   private CreateTableCommand createCmd() {
     return new CreateTableCommand(
