/*
 * Copyright 2018 Confluent Inc.
 *
 * Licensed under the Confluent Community License; you may not use this file
 * except in compliance with the License.  You may obtain a copy of the License at
 *
 * http://www.confluent.io/confluent-community-license
 *
 * Unless required by applicable law or agreed to in writing, software
 * distributed under the License is distributed on an "AS IS" BASIS, WITHOUT
 * WARRANTIES OF ANY KIND, either express or implied.  See the License for the
 * specific language governing permissions and limitations under the License.
 */

package io.confluent.ksql;

import io.confluent.ksql.KsqlExecutionContext.ExecuteResult;
import io.confluent.ksql.function.InternalFunctionRegistry;
import io.confluent.ksql.function.MutableFunctionRegistry;
import io.confluent.ksql.function.UdfLoader;
import io.confluent.ksql.metastore.MetaStore;
import io.confluent.ksql.parser.KsqlParser.ParsedStatement;
import io.confluent.ksql.parser.KsqlParser.PreparedStatement;
import io.confluent.ksql.processing.log.ProcessingLogContext;
import io.confluent.ksql.query.QueryId;
import io.confluent.ksql.services.DefaultServiceContext;
import io.confluent.ksql.services.ServiceContext;
import io.confluent.ksql.util.KsqlConfig;
import io.confluent.ksql.util.PersistentQueryMetadata;
import io.confluent.ksql.util.QueryMetadata;
import java.util.ArrayList;
import java.util.Collections;
import java.util.HashSet;
import java.util.List;
import java.util.Map;
import java.util.Objects;
import java.util.Set;
import org.slf4j.Logger;
import org.slf4j.LoggerFactory;

public class KsqlContext {

  private static final Logger LOG = LoggerFactory.getLogger(KsqlContext.class);

  private final ServiceContext serviceContext;
  private final KsqlConfig ksqlConfig;
  private final KsqlEngine ksqlEngine;

  public static KsqlContext create(
      final KsqlConfig ksqlConfig,
      final ProcessingLogContext processingLogContext) {
    Objects.requireNonNull(ksqlConfig, "ksqlConfig cannot be null.");
    final ServiceContext serviceContext = DefaultServiceContext.create(ksqlConfig);
    final MutableFunctionRegistry functionRegistry = new InternalFunctionRegistry();
    UdfLoader.newInstance(ksqlConfig, functionRegistry, ".").load();
    final String serviceId = ksqlConfig.getString(KsqlConfig.KSQL_SERVICE_ID_CONFIG);
<<<<<<< HEAD
    final KsqlEngine engine =
        new KsqlEngine(serviceContext, processingLogContext, functionRegistry, serviceId);
=======
    final KsqlEngine engine = new KsqlEngine(
        serviceContext,
        processingLogContext,
        functionRegistry,
        serviceId);
>>>>>>> 51f9354b
    return new KsqlContext(serviceContext, ksqlConfig, engine);
  }

  /**
   * Create a KSQL context object with the given properties.
   * A KSQL context has it's own metastore valid during the life of the object.
   */
  KsqlContext(
      final ServiceContext serviceContext,
      final KsqlConfig ksqlConfig,
      final KsqlEngine ksqlEngine
  ) {
    this.serviceContext = Objects.requireNonNull(serviceContext, "serviceContext");
    this.ksqlConfig = Objects.requireNonNull(ksqlConfig, "ksqlConfig");
    this.ksqlEngine = Objects.requireNonNull(ksqlEngine, "ksqlEngine");
  }

  public ServiceContext getServiceContext() {
    return serviceContext;
  }

  public MetaStore getMetaStore() {
    return ksqlEngine.getMetaStore();
  }

  /**
   * Execute the ksql statement in this context.
   */
  public List<QueryMetadata> sql(final String sql) {
    return sql(sql, Collections.emptyMap());
  }

  public List<QueryMetadata> sql(final String sql, final Map<String, Object> overriddenProperties) {
    final List<ParsedStatement> statements = ksqlEngine.parse(sql);

    final KsqlExecutionContext sandbox = ksqlEngine.createSandbox();

    statements.forEach(stmt -> execute(sandbox, stmt, ksqlConfig, overriddenProperties));

    final List<QueryMetadata> queries = new ArrayList<>();
    for (final ParsedStatement parsed : statements) {
      execute(ksqlEngine, parsed, ksqlConfig, overriddenProperties)
          .getQuery()
          .ifPresent(queries::add);
    }

    for (final QueryMetadata queryMetadata : queries) {
      if (queryMetadata instanceof PersistentQueryMetadata) {
        queryMetadata.start();
      } else {
        LOG.warn("Ignoring statemenst: {}", sql);
        LOG.warn("Only CREATE statements can run in KSQL embedded mode.");
      }
    }

    return queries;
  }

  /**
   * @deprecated use {@link #getPersistentQueries}.
   */
  @Deprecated
  public Set<QueryMetadata> getRunningQueries() {
    return new HashSet<>(ksqlEngine.getPersistentQueries());
  }

  public List<PersistentQueryMetadata> getPersistentQueries() {
    return ksqlEngine.getPersistentQueries();
  }

  public void close() {
    ksqlEngine.close();
    serviceContext.close();
  }

  public void terminateQuery(final QueryId queryId) {
    ksqlEngine.getPersistentQuery(queryId).ifPresent(QueryMetadata::close);
  }

  private static ExecuteResult execute(
      final KsqlExecutionContext executionContext,
      final ParsedStatement stmt,
      final KsqlConfig ksqlConfig,
      final Map<String, Object> overriddenProperties
  ) {
    final PreparedStatement<?> prepared = executionContext.prepare(stmt);
    return executionContext.execute(prepared, ksqlConfig, overriddenProperties);
  }
}<|MERGE_RESOLUTION|>--- conflicted
+++ resolved
@@ -54,16 +54,11 @@
     final MutableFunctionRegistry functionRegistry = new InternalFunctionRegistry();
     UdfLoader.newInstance(ksqlConfig, functionRegistry, ".").load();
     final String serviceId = ksqlConfig.getString(KsqlConfig.KSQL_SERVICE_ID_CONFIG);
-<<<<<<< HEAD
-    final KsqlEngine engine =
-        new KsqlEngine(serviceContext, processingLogContext, functionRegistry, serviceId);
-=======
     final KsqlEngine engine = new KsqlEngine(
         serviceContext,
         processingLogContext,
         functionRegistry,
         serviceId);
->>>>>>> 51f9354b
     return new KsqlContext(serviceContext, ksqlConfig, engine);
   }
 
