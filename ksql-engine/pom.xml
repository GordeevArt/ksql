--- conflicted
+++ resolved
@@ -156,15 +156,6 @@
             <plugin>
                 <groupId>org.apache.maven.plugins</groupId>
                 <artifactId>maven-compiler-plugin</artifactId>
-<<<<<<< HEAD
-                <configuration>
-                    <compilerArgs>
-                        <arg>-Xlint:all,-options,-path</arg>
-                        <arg>-parameters</arg>
-                        <arg>-Werror</arg>
-                    </compilerArgs>
-                </configuration>
-=======
                 <executions>
                     <execution>
                         <id>compile</id>
@@ -194,7 +185,6 @@
                         </configuration>
                     </execution>
                 </executions>
->>>>>>> 62dc5d39
             </plugin>
             <plugin>
                 <groupId>org.antlr</groupId>
