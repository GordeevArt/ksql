/*
 * Copyright 2019 Confluent Inc.
 *
 * Licensed under the Confluent Community License (the "License"); you may not use
 * this file except in compliance with the License.  You may obtain a copy of the
 * License at
 *
 * http://www.confluent.io/confluent-community-license
 *
 * Unless required by applicable law or agreed to in writing, software
 * distributed under the License is distributed on an "AS IS" BASIS, WITHOUT
 * WARRANTIES OF ANY KIND, either express or implied.  See the License for the
 * specific language governing permissions and limitations under the License.
 */

package io.confluent.ksql.test.tools;

import com.fasterxml.jackson.databind.ObjectMapper;
import io.confluent.ksql.parser.DefaultKsqlParser;
import io.confluent.ksql.parser.KsqlParser;
import io.confluent.ksql.parser.KsqlParser.ParsedStatement;
import io.confluent.ksql.test.model.InputRecordsNode;
import io.confluent.ksql.test.model.OutputRecordsNode;
import io.confluent.ksql.test.model.TestCaseNode;
import io.confluent.ksql.test.tools.command.TestOptions;
import io.confluent.ksql.util.KsqlException;
import java.io.File;
import java.io.IOException;
import java.nio.charset.StandardCharsets;
import java.nio.file.Paths;
import java.util.Collections;
import java.util.List;
import java.util.Optional;
import java.util.stream.Collectors;

public final class KsqlTestingTool {

  private KsqlTestingTool() {
  }

  private static final ObjectMapper OBJECT_MAPPER = TestJsonMapper.INSTANCE.get();

  public static void main(final String[] args) {

    try {
      final TestOptions testOptions = TestOptions.parse(args);
      if (testOptions == null) {
        return;
      }
      if (testOptions.getStatementsFile() != null
          && testOptions.getOutputFile() != null) {
        runWithTripleFiles(
            testOptions.getStatementsFile(),
            testOptions.getInputFile(),
            testOptions.getOutputFile(),
            testOptions.getExtensionDir());
      }
    } catch (final Exception e) {
      System.err.println("Invalid arguments: " + e.getMessage());
    }
  }

  private static List<String> getSqlStatements(final String queryFilePath) {
    try {
      final String sqlStatements = new String(java.nio.file.Files.readAllBytes(
          Paths.get(queryFilePath)), StandardCharsets.UTF_8);

      final KsqlParser ksqlParser = new DefaultKsqlParser();
      final List<ParsedStatement> parsedStatements = ksqlParser.parse(sqlStatements);
      return parsedStatements
          .stream()
          .map(ParsedStatement::getStatementText)
          .collect(Collectors.toList());
    } catch (final IOException e) {
      throw new KsqlException(
          String.format("Could not read the query file: %s. Details: %s",
              queryFilePath, e.getMessage()),
          e);
    }
  }


  static void runWithTripleFiles(
      final String statementFile,
      final String inputFile,
      final String outputFile,
      final Optional<String> extensionDir) throws Exception {
    final InputRecordsNode inputRecordNodes;
    final OutputRecordsNode outRecordNodes;
    try {
      inputRecordNodes = (inputFile == null) ? null : OBJECT_MAPPER
          .readValue(new File(inputFile), InputRecordsNode.class);
    } catch (final Exception inputException) {
      throw new Exception("File name: " + inputFile + " Message: " + inputException.getMessage());
    }
    try {
      outRecordNodes = OBJECT_MAPPER
          .readValue(new File(outputFile), OutputRecordsNode.class);
    } catch (final Exception outputException) {
      throw new Exception("File name: " + outputFile
          + " Message: " + outputException.getMessage());
    }

    final List<String> statements = getSqlStatements(statementFile);

    final TestCaseNode testCaseNode = new TestCaseNode(
        "KSQL_Test",
        Optional.empty(),
        null,
        (inputFile == null) ? null : inputRecordNodes.getInputRecords(),
        outRecordNodes.getOutputRecords(),
        Collections.emptyList(),
        statements,
        null,
        null,
        null,
        true
    );

    final TestCase testCase = TestCaseBuilder
        .buildTests(testCaseNode, new File(statementFile).toPath())
        .get(0);

    executeTestCase(
        testCase,
<<<<<<< HEAD
        TestExecutor.create());

=======
        new TestExecutor(extensionDir)
    );
>>>>>>> 491e9e6d
  }

  static void executeTestCase(
      final TestCase testCase,
      final TestExecutor testExecutor
  ) {
    try {
      testExecutor.buildAndExecuteQuery(testCase, TestExecutionListener.noOp());
      System.out.println("\t >>> Test passed!");
    } catch (final Exception | AssertionError e) {
      System.err.println("\t>>>>> Test failed: " + e.getMessage());
    } finally {
      testExecutor.close();
    }
  }
}<|MERGE_RESOLUTION|>--- conflicted
+++ resolved
@@ -123,13 +123,7 @@
 
     executeTestCase(
         testCase,
-<<<<<<< HEAD
-        TestExecutor.create());
-
-=======
-        new TestExecutor(extensionDir)
-    );
->>>>>>> 491e9e6d
+        TestExecutor.create(extensionDir));
   }
 
   static void executeTestCase(
