--- conflicted
+++ resolved
@@ -2175,7 +2175,6 @@
       }
     },
     {
-<<<<<<< HEAD
       "name": "on join",
       "statements": [
         "CREATE TABLE t1 (ID BIGINT PRIMARY KEY, TOTAL integer) WITH (kafka_topic='T1', value_format='AVRO');",
@@ -2204,59 +2203,9 @@
       ]
     },
     {
-      "name": "zero non-agg columns (stream)",
-      "statements": [
-        "CREATE STREAM INPUT (VALUE INT) WITH (kafka_topic='test_topic', value_format='JSON');",
-        "CREATE TABLE OUTPUT as SELECT 1 as k, count(1) AS ID FROM INPUT group by 1;"
-      ],
-      "inputs": [
-        {"topic": "test_topic", "value": {"VALUE": 0}},
-        {"topic": "test_topic", "value": {"VALUE": 0}},
-        {"topic": "test_topic", "value": {"VALUE": 0}}
-      ],
-      "outputs": [
-        {"topic": "OUTPUT", "key": 1, "value": {"ID": 1}},
-        {"topic": "OUTPUT", "key": 1, "value": {"ID": 2}},
-        {"topic": "OUTPUT", "key": 1, "value": {"ID": 3}}
-      ]
-    },
-    {
-      "name": "zero non-agg columns (windowed stream)",
-      "statements": [
-        "CREATE STREAM INPUT (VALUE INT) WITH (kafka_topic='test_topic', value_format='JSON');",
-        "CREATE TABLE OUTPUT as SELECT 1 as k, count(1) AS ID FROM INPUT WINDOW TUMBLING (SIZE 1 SECOND) group by 1;"
-      ],
-      "inputs": [
-        {"topic": "test_topic", "value": {"VALUE": 0}},
-        {"topic": "test_topic", "value": {"VALUE": 0}},
-        {"topic": "test_topic", "value": {"VALUE": 0}}
-      ],
-      "outputs": [
-        {"topic": "OUTPUT", "key": 1, "window": {"start": 0, "end": 1000, "type": "time"}, "value": {"ID": 1}},
-        {"topic": "OUTPUT", "key": 1, "window": {"start": 0, "end": 1000, "type": "time"}, "value": {"ID": 2}},
-        {"topic": "OUTPUT", "key": 1, "window": {"start": 0, "end": 1000, "type": "time"}, "value": {"ID": 3}}
-      ]
-    },
-    {
-      "name": "zero non-agg columns (table)",
-      "statements": [
-        "CREATE TABLE INPUT (ID INT PRIMARY KEY, VALUE INT) WITH (kafka_topic='test_topic', value_format='JSON');",
-        "CREATE TABLE OUTPUT as SELECT 1 as k, count(1) AS ID FROM INPUT group by 1;"
-      ],
-      "inputs": [
-        {"topic": "test_topic", "key": 10, "value": {"VALUE": 0}},
-        {"topic": "test_topic", "key": 1666, "value": {"VALUE": 0}},
-        {"topic": "test_topic", "key": 98, "value": {"VALUE": 0}}
-      ],
-      "outputs": [
-        {"topic": "OUTPUT", "key": 1, "value": {"ID": 1}},
-        {"topic": "OUTPUT", "key": 1, "value": {"ID": 2}},
-        {"topic": "OUTPUT", "key": 1, "value": {"ID": 3}}
-      ]
-=======
       "name": "windowed join",
       "statements": [
-        "CREATE TABLE A (id varchar, regionid varchar) WITH (kafka_topic='a', value_format='json', key='id');",
+        "CREATE TABLE A (id varchar primary key, regionid varchar) WITH (kafka_topic='a', value_format='json');",
         "CREATE STREAM B (id varchar) WITH (kafka_topic='b', value_format='json');",
         "CREATE TABLE test AS SELECT a.id, COUNT(*) as count FROM B LEFT JOIN A ON a.id = b.id WINDOW TUMBLING (SIZE 1 MINUTE) GROUP BY a.id HAVING COUNT(*) > 2;"
       ],
@@ -2269,22 +2218,72 @@
       "outputs": [
         {"topic": "TEST", "key": "1", "value": null, "window": {"start": 0, "end": 60000, "type": "time"}},
         {"topic": "TEST", "key": "1", "value": null, "window": {"start": 0, "end": 60000, "type": "time"}},
-        {"topic": "TEST", "key": "1", "value": {"A_ID": "1", "COUNT": 3}, "window":  {"start": 0, "end": 60000, "type": "time"}}
+        {"topic": "TEST", "key": "1", "value": {"COUNT": 3}, "window":  {"start": 0, "end": 60000, "type": "time"}}
       ]
     },
     {
       "name": "windowed join with window bounds",
       "tracked by": "https://github.com/confluentinc/ksql/issues/5931",
       "statements": [
-        "CREATE STREAM A (ID VARCHAR, col1 VARCHAR) WITH (kafka_topic='a', value_format='JSON', key='ID');",
-        "CREATE TABLE B (ID VARCHAR, col1 VARCHAR) WITH (kafka_topic='b', value_format='JSON', key='ID');",
+        "CREATE STREAM A (ID VARCHAR, col1 VARCHAR) WITH (kafka_topic='a', value_format='JSON');",
+        "CREATE TABLE B (ID VARCHAR PRIMARY KEY, col1 VARCHAR) WITH (kafka_topic='b', value_format='JSON');",
         "CREATE TABLE C AS SELECT A.ID, COUNT(*), WINDOWSTART as WSTART, WINDOWEND AS WEND FROM A JOIN B on A.ID = B.ID WINDOW TUMBLING (SIZE 10 MILLISECONDS) GROUP BY a.ID;"
       ],
       "expectedException": {
         "type": "io.confluent.ksql.util.KsqlStatementException",
-        "message": "Column 'WINDOWSTART' cannot be resolved."
-      }
->>>>>>> 9452ab6d
+        "message": "SELECT column 'WINDOWSTART' cannot be resolved."
+      }
+    },
+    {
+      "name": "zero non-agg columns (stream)",
+      "statements": [
+        "CREATE STREAM INPUT (VALUE INT) WITH (kafka_topic='test_topic', value_format='JSON');",
+        "CREATE TABLE OUTPUT as SELECT 1 as k, count(1) AS ID FROM INPUT group by 1;"
+      ],
+      "inputs": [
+        {"topic": "test_topic", "value": {"VALUE": 0}},
+        {"topic": "test_topic", "value": {"VALUE": 0}},
+        {"topic": "test_topic", "value": {"VALUE": 0}}
+      ],
+      "outputs": [
+        {"topic": "OUTPUT", "key": 1, "value": {"ID": 1}},
+        {"topic": "OUTPUT", "key": 1, "value": {"ID": 2}},
+        {"topic": "OUTPUT", "key": 1, "value": {"ID": 3}}
+      ]
+    },
+    {
+      "name": "zero non-agg columns (windowed stream)",
+      "statements": [
+        "CREATE STREAM INPUT (VALUE INT) WITH (kafka_topic='test_topic', value_format='JSON');",
+        "CREATE TABLE OUTPUT as SELECT 1 as k, count(1) AS ID FROM INPUT WINDOW TUMBLING (SIZE 1 SECOND) group by 1;"
+      ],
+      "inputs": [
+        {"topic": "test_topic", "value": {"VALUE": 0}},
+        {"topic": "test_topic", "value": {"VALUE": 0}},
+        {"topic": "test_topic", "value": {"VALUE": 0}}
+      ],
+      "outputs": [
+        {"topic": "OUTPUT", "key": 1, "window": {"start": 0, "end": 1000, "type": "time"}, "value": {"ID": 1}},
+        {"topic": "OUTPUT", "key": 1, "window": {"start": 0, "end": 1000, "type": "time"}, "value": {"ID": 2}},
+        {"topic": "OUTPUT", "key": 1, "window": {"start": 0, "end": 1000, "type": "time"}, "value": {"ID": 3}}
+      ]
+    },
+    {
+      "name": "zero non-agg columns (table)",
+      "statements": [
+        "CREATE TABLE INPUT (ID INT PRIMARY KEY, VALUE INT) WITH (kafka_topic='test_topic', value_format='JSON');",
+        "CREATE TABLE OUTPUT as SELECT 1 as k, count(1) AS ID FROM INPUT group by 1;"
+      ],
+      "inputs": [
+        {"topic": "test_topic", "key": 10, "value": {"VALUE": 0}},
+        {"topic": "test_topic", "key": 1666, "value": {"VALUE": 0}},
+        {"topic": "test_topic", "key": 98, "value": {"VALUE": 0}}
+      ],
+      "outputs": [
+        {"topic": "OUTPUT", "key": 1, "value": {"ID": 1}},
+        {"topic": "OUTPUT", "key": 1, "value": {"ID": 2}},
+        {"topic": "OUTPUT", "key": 1, "value": {"ID": 3}}
+      ]
     }
   ]
 }