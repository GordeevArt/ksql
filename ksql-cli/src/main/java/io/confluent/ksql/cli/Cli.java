--- conflicted
+++ resolved
@@ -22,12 +22,8 @@
 
 import java.io.Closeable;
 import java.io.IOException;
-<<<<<<< HEAD
 import java.util.ArrayList;
-import java.util.Collections;
-=======
 import java.io.InputStream;
->>>>>>> 498cf419
 import java.util.LinkedHashMap;
 import java.util.List;
 import java.util.Optional;
@@ -281,17 +277,6 @@
     }
   }
 
-  public void handleStatements(String line) throws IOException, InterruptedException, ExecutionException {
-    for (SqlBaseParser.SingleStatementContext statementContext : new KSQLParser().getStatements(line)) {
-      String ksql = KSQLEngine.getStatementString(statementContext);
-      if (statementContext.statement() instanceof SqlBaseParser.QuerystatementContext) {
-        handleStreamedQuery(ksql);
-      } else {
-        printJsonResponse(restClient.makeKSQLRequest(ksql));
-      }
-    }
-  }
-
   private void handleLine(String line) throws Exception {
     String trimmedLine = Optional.ofNullable(line).orElse("").trim();
 
@@ -308,7 +293,6 @@
     }
   }
 
-<<<<<<< HEAD
   private String readLine() throws IOException {
     StringBuilder result = new StringBuilder();
     while (true) {
@@ -322,7 +306,10 @@
       } catch (UserInterruptException exception) {
         terminal.writer().println("^C");
         terminal.flush();
-=======
+      }
+    }
+  }
+
   private void handleStatements(String line) throws IOException, InterruptedException, ExecutionException {
     StringBuilder consecutiveStatements = new StringBuilder();
     for (SqlBaseParser.SingleStatementContext statementContext : new KSQLParser().getStatements(line)) {
@@ -340,7 +327,6 @@
         }
       } else {
         consecutiveStatements.append(statementText);
->>>>>>> 498cf419
       }
     }
     if (consecutiveStatements.length() != 0) {
@@ -349,37 +335,16 @@
   }
 
   private void handleStreamedQuery(String query) throws IOException, InterruptedException, ExecutionException {
-    displayQueryTerminateInstructions();
-
-<<<<<<< HEAD
-    try (KSQLRestClient.QueryStream queryStream = restClient.makeQueryRequest(query)) {
-      Future<?> queryStreamFuture = queryStreamExecutorService.submit(new Runnable() {
-        @Override
-        public void run() {
-          for (long rowsRead = 0; keepReading(rowsRead) && queryStream.hasNext(); rowsRead++) {
-            terminal.writer().println(queryStream.next());
-            terminal.flush();
-          }
-          eraseQueryTerminateInstructions();
-          terminal.handle(Terminal.Signal.INT, Terminal.SignalHandler.SIG_IGN);
-        }
-
-        private boolean keepReading(long rowsRead) {
-          return streamedQueryRowLimit == null || rowsRead < streamedQueryRowLimit;
-=======
     RestResponse<KSQLRestClient.QueryStream> queryResponse = restClient.makeQueryRequest(query);
     if (queryResponse.isSuccessful()) {
+      displayQueryTerminateInstructions();
       try (KSQLRestClient.QueryStream queryStream = queryResponse.getResponse()) {
         Future<?> queryStreamFuture = queryStreamExecutorService.submit(new Runnable() {
           @Override
           public void run() {
-            try {
-              while (queryStream.hasNext()) {
-                printJsonResponse(queryStream.next());
-                terminal.flush();
-              }
-            } catch (IOException exception) {
-              exception.printStackTrace(terminal.writer());
+            for (long rowsRead = 0; keepReading(rowsRead) && queryStream.hasNext(); rowsRead++) {
+              terminal.writer().println(queryStream.next());
+              terminal.flush();
             }
           }
         });
@@ -394,36 +359,31 @@
         });
 
         try {
-          queryStreamFuture.get();
+          if (streamedQueryTimeoutMs == null) {
+            queryStreamFuture.get();
+            Thread.sleep(1000); // God help me I don't know why this is needed but it sure as hell is
+          } else {
+            try {
+              queryStreamFuture.get(streamedQueryTimeoutMs, TimeUnit.MILLISECONDS);
+            } catch (TimeoutException exception) {
+              queryStreamFuture.cancel(true);
+            }
+          }
         } catch (CancellationException exception) {
-          terminal.writer().println("Query terminated");
-          terminal.flush();
->>>>>>> 498cf419
-        }
+          // It's fine
+        }
+        terminal.writer().println("Query terminated");
+        terminal.writer().flush();
       }
     } else {
       printJsonResponse(queryResponse.getErrorMessage());
     }
   }
 
-<<<<<<< HEAD
-      try {
-        if (streamedQueryTimeoutMs == null) {
-          queryStreamFuture.get();
-          Thread.sleep(1000); // God help me I don't know why this is needed but it sure as hell is
-        } else {
-          try {
-            queryStreamFuture.get(streamedQueryTimeoutMs, TimeUnit.MILLISECONDS);
-          } catch (TimeoutException exception) {
-            queryStreamFuture.cancel(true);
-          }
-        }
-      } catch (CancellationException exception) {
-        // It's fine
-      }
-      terminal.writer().println("Query terminated");
-      terminal.writer().flush();
-=======
+  private boolean keepReading(long rowsRead) {
+    return streamedQueryRowLimit == null || rowsRead < streamedQueryRowLimit;
+  }
+
   private void handlePrintedTopic(String printTopic) throws InterruptedException, ExecutionException, IOException {
     RestResponse<InputStream> topicResponse = restClient.makePrintTopicRequest(printTopic);
 
@@ -461,7 +421,6 @@
     } else {
       terminal.writer().println(topicResponse.getErrorMessage().getMessage());
       terminal.flush();
->>>>>>> 498cf419
     }
   }
 
