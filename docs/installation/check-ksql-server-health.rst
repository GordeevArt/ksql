--- conflicted
+++ resolved
@@ -1,78 +1,74 @@
-.. _check-ksql-server-health:
-
-Check the Health of a KSQL Server
-#################################
-
-Check a KSQL Server Running in a Native Deployment
-**************************************************
-
-If you installed KSQL server by using a package manager, like a DEB or RPM,
-or from an archive, like a TAR or ZIP file, you can check the health of your
-KSQL Server instances by using shell commands. 
-
-Use the ``ps`` command to check whether the KSQL server process is running:
-
-.. code:: bash
-
-    ps -aux | grep ksql
-
-Your output should resemble:
-
-.. codewithvars:: bash
-
-    jim       2540  5.2  2.3 8923244 387388 tty2   Sl   07:48   0:33 /usr/lib/jvm/java-8-oracle/bin/java -cp /home/jim/confluent-|release|/share/java/monitoring-interceptors/* ...
-
-If the process status of the JVM isn't ``Sl`` or ``Ssl``, the KSQL server may be down.
-
-Check runtime stats for the KSQL server that you're connected to.
-  - Run ``ksql-print-metrics`` on a server host. The tool connects to a KSQL server
-    that's running on ``localhost`` and collects JMX metrics from the server process.
-    Metrics include the number of messages, the total throughput, the throughput
-    distribution, and the error rate. For more information, see
-    :ref:`ksql-monitoring-and-metrics`
-  - In the KSQL CLI or in |c3|, run SHOW STREAMS or SHOW TABLES, then run
-    DESCRIBE EXTENDED <stream|table>.
-  - In the KSQL CLI or in |c3|, run SHOW QUERIES, then run EXPLAIN <query>.
-
-Check a KSQL Server by using the REST API
-*****************************************
-
-The KSQL REST API supports a "server info" request, which you access with a URL
-like ``http://<ksql-server-url>/info``. The ``/info`` endpoint returns the
-<<<<<<< HEAD
-KSQL Server version, the |ak| cluster ID, and the service ID of the KSQL Server.
-=======
-KSQL Server version, the |ak-tm| cluster ID, and the service ID of the KSQL Server.
->>>>>>> 0822b2b2
-For more information, see :ref:`ksql-rest-api`.
-
-.. code:: bash
-
-   curl -sX GET "http://localhost:8088/info"
-
-Your output should resemble:
-
-.. codewithvars:: json
-
-  {
-      "KsqlServerInfo":{
-          "version":"|release|",
-          "kafkaClusterId":"X5ZV2fjQR1u4zQDLlw62PQ",
-          "ksqlServiceId":"default_"
-      }
-  }
-
-.. note::
-
-   This approach doesn't work for non-interactive, or *headless*, deployments
-   of KSQL Server, because a headless deployment doesn't have a REST API server.
-
-
-KSQL Server Running in a Docker Container
-*****************************************
-
-
-If you're running KSQL server in a Docker container, run the ``docker ps`` or 
-``docker-compose ps`` command, and check that the status of the ``ksql-server``
-container is ``Up``. Check the health of the process in the container by running
-``docker logs <ksql-server-container-id>``.
+.. _check-ksql-server-health:
+
+Check the Health of a KSQL Server
+#################################
+
+Check a KSQL Server Running in a Native Deployment
+**************************************************
+
+If you installed KSQL server by using a package manager, like a DEB or RPM,
+or from an archive, like a TAR or ZIP file, you can check the health of your
+KSQL Server instances by using shell commands. 
+
+Use the ``ps`` command to check whether the KSQL server process is running:
+
+.. code:: bash
+
+    ps -aux | grep ksql
+
+Your output should resemble:
+
+.. codewithvars:: bash
+
+    jim       2540  5.2  2.3 8923244 387388 tty2   Sl   07:48   0:33 /usr/lib/jvm/java-8-oracle/bin/java -cp /home/jim/confluent-|release|/share/java/monitoring-interceptors/* ...
+
+If the process status of the JVM isn't ``Sl`` or ``Ssl``, the KSQL server may be down.
+
+Check runtime stats for the KSQL server that you're connected to.
+  - Run ``ksql-print-metrics`` on a server host. The tool connects to a KSQL server
+    that's running on ``localhost`` and collects JMX metrics from the server process.
+    Metrics include the number of messages, the total throughput, the throughput
+    distribution, and the error rate. For more information, see
+    :ref:`ksql-monitoring-and-metrics`
+  - In the KSQL CLI or in |c3|, run SHOW STREAMS or SHOW TABLES, then run
+    DESCRIBE EXTENDED <stream|table>.
+  - In the KSQL CLI or in |c3|, run SHOW QUERIES, then run EXPLAIN <query>.
+
+Check a KSQL Server by using the REST API
+*****************************************
+
+The KSQL REST API supports a "server info" request, which you access with a URL
+like ``http://<ksql-server-url>/info``. The ``/info`` endpoint returns the
+KSQL Server version, the |ak-tm| cluster ID, and the service ID of the KSQL Server.
+For more information, see :ref:`ksql-rest-api`.
+
+.. code:: bash
+
+   curl -sX GET "http://localhost:8088/info"
+
+Your output should resemble:
+
+.. codewithvars:: json
+
+  {
+      "KsqlServerInfo":{
+          "version":"|release|",
+          "kafkaClusterId":"X5ZV2fjQR1u4zQDLlw62PQ",
+          "ksqlServiceId":"default_"
+      }
+  }
+
+.. note::
+
+   This approach doesn't work for non-interactive, or *headless*, deployments
+   of KSQL Server, because a headless deployment doesn't have a REST API server.
+
+
+KSQL Server Running in a Docker Container
+*****************************************
+
+
+If you're running KSQL server in a Docker container, run the ``docker ps`` or 
+``docker-compose ps`` command, and check that the status of the ``ksql-server``
+container is ``Up``. Check the health of the process in the container by running
+``docker logs <ksql-server-container-id>``.